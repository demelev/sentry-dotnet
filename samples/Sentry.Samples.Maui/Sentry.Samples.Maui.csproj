--- conflicted
+++ resolved
@@ -92,15 +92,7 @@
 
   <ItemGroup>
     <ProjectReference Include="..\..\src\Sentry.Maui\Sentry.Maui.csproj" />
-<<<<<<< HEAD
-    <PackageReference Include="Microsoft.Maui.Controls" Version="$(MauiVersion)" />
-=======
-  </ItemGroup>
-
-  <ItemGroup Condition="$(TargetFramework.StartsWith('net8'))">
-    <PackageReference Include="Microsoft.Maui.Controls" Version="$(MauiVersion)" />
     <PackageReference Include="Microsoft.Maui.Controls.Compatibility" Version="$(MauiVersion)" />
->>>>>>> 649c74cd
   </ItemGroup>
 
 </Project>
--- conflicted
+++ resolved
@@ -12,19 +12,19 @@
         public SentryOptions Sut { get; set; } = new SentryOptions();
 
         [Fact]
-<<<<<<< HEAD
         public void DisableDuplicateEventDetection_RemovesDisableDuplicateEventDetection()
         {
             Sut.DisableDuplicateEventDetection();
             Assert.DoesNotContain(Sut.EventProcessors,
                 p => p.GetType() == typeof(DuplicateEventDetectionEventProcessor));
-=======
+        }
+
+        [Fact]
         public void AddIntegration_StoredInOptions()
         {
             var expected = Substitute.For<ISdkIntegration>();
             Sut.AddIntegration(expected);
             Assert.Contains(Sut.Integrations, actual => actual == expected);
->>>>>>> fab7f443
         }
 
         [Fact]

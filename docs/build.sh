#!/bin/bash
set -e

if [ ! -f ./docfx/docfx.exe ]; then
    echo "Installing docfx"
    curl -sL https://github.com/dotnet/docfx/releases/download/v2.42.4/docfx.zip -o docfx.zip
    unzip -oq docfx.zip -d docfx
fi

mono ./docfx/docfx.exe docfx.json

# on Travis-CI, publish the docs
if [[ "$TRAVIS_OS_NAME" == "linux" && "$TRAVIS_PULL_REQUEST" = "false" && "$TRAVIS_BRANCH" == "master" ]]; then
  git clone https://github.com/davisp/ghp-import.git &&
<<<<<<< HEAD
  ./ghp-import/ghp_import.py -n -p -f -m "Documentation upload" -b gh-pages -r https://"$GH_TOKEN"@github.com/getsentry/sentry-dotnet.git _site &&
=======
  ./ghp-import/ghp_import.py -n -p -f -m "Documentation upload" -b gh-pages -r https://"$GH_TOKEN"@github.com/getsentry/sentry-dotnet-protocol.git _site &&
>>>>>>> afd65b92ed7122a628dc3631711b407f56e9a8a8
  echo "Uploaded documentation"
fi<|MERGE_RESOLUTION|>--- conflicted
+++ resolved
@@ -12,10 +12,6 @@
 # on Travis-CI, publish the docs
 if [[ "$TRAVIS_OS_NAME" == "linux" && "$TRAVIS_PULL_REQUEST" = "false" && "$TRAVIS_BRANCH" == "master" ]]; then
   git clone https://github.com/davisp/ghp-import.git &&
-<<<<<<< HEAD
   ./ghp-import/ghp_import.py -n -p -f -m "Documentation upload" -b gh-pages -r https://"$GH_TOKEN"@github.com/getsentry/sentry-dotnet.git _site &&
-=======
-  ./ghp-import/ghp_import.py -n -p -f -m "Documentation upload" -b gh-pages -r https://"$GH_TOKEN"@github.com/getsentry/sentry-dotnet-protocol.git _site &&
->>>>>>> afd65b92ed7122a628dc3631711b407f56e9a8a8
   echo "Uploaded documentation"
 fi
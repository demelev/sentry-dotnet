# Changelog

## Unreleased

<<<<<<< HEAD
### Features

- ASP.NET Core: Blocking call detection. An event with the stack trace of the blocking call will be captured as event. ([#2709](https://github.com/getsentry/sentry-dotnet/pull/2709))
    - NOTE: Verify this in test/staging before prod! This could result in several events if you have many blocking calls in a high throughput endpoint.
    - Opt-in via `options.CaptureBlockingCalls = true`
=======
### Dependencies

- Bump CLI from v2.28.0 to v2.28.5 ([#3145](https://github.com/getsentry/sentry-dotnet/pull/3145))
  - [changelog](https://github.com/getsentry/sentry-cli/blob/master/CHANGELOG.md#2285)
  - [diff](https://github.com/getsentry/sentry-cli/compare/2.28.0...2.28.5)

## 4.1.0

### Features

- The SDK now automatically collects metrics coming from `OpenTelemetry.Instrumentation.Runtime` ([#3133](https://github.com/getsentry/sentry-dotnet/pull/3133))

### Fixes

- "No service for type 'Sentry.IHub' has been registered" exception when using OpenTelemetry and initializing Sentry via `SentrySdk.Init` ([#3129](https://github.com/getsentry/sentry-dotnet/pull/3129))

## 4.0.3

### Fixes

- To resolve conflicting types due to the SDK adding itself to the global usings: 
  - The class `Sentry.Constants` has been renamed to `Sentry.SentryConstants` ([#3125](https://github.com/getsentry/sentry-dotnet/pull/3125))
>>>>>>> 00af4bc5

## 4.0.2

### Fixes

- MAUI Screenshot support. You can opt-in via `SentryMauiOptions.AttachScreenshots` ([#2965](https://github.com/getsentry/sentry-dotnet/pull/2965))
   - Supports Android and iOS only. Windows is not supported.
- MAUI: App context has `in_foreground` indicating whether app was on the background or foreground. ([#2983](https://github.com/getsentry/sentry-dotnet/pull/2983))
- To resolve conflicting types due to the SDK adding itself to the global usings: 
  - The class `Sentry.Context` has been renamed to `Sentry.SentryContext` ([#3121](https://github.com/getsentry/sentry-dotnet/pull/3121))
  - The class `Sentry.Package` has been renamed to `Sentry.SentryPackage` ([#3121](https://github.com/getsentry/sentry-dotnet/pull/3121))
  - The class `Sentry.Request` has been renamed to `Sentry.SentryRequest` ([#3121](https://github.com/getsentry/sentry-dotnet/pull/3121))

### Dependencies

- Bump CLI from v2.27.0 to v2.28.0 ([#3119](https://github.com/getsentry/sentry-dotnet/pull/3119))
  - [changelog](https://github.com/getsentry/sentry-cli/blob/master/CHANGELOG.md#2280)
  - [diff](https://github.com/getsentry/sentry-cli/compare/2.27.0...2.28.0)

## 4.0.1

### Fixes 

- To resolve conflicting types due to the SDK adding itself to the global usings: 
  - The interface `Sentry.ISession` has been renamed to `Sentry.ISentrySession` ([#3110](https://github.com/getsentry/sentry-dotnet/pull/3110))
  - The interface `Sentry.IJsonSerializable` has been renamed to `Sentry.ISentryJsonSerializable` ([#3116](https://github.com/getsentry/sentry-dotnet/pull/3116))
  - The class `Sentry.Session` has been renamed to `Sentry.SentrySession` ([#3110](https://github.com/getsentry/sentry-dotnet/pull/3110))
  - The class `Sentry.Attachment` has been renamed to `Sentry.SentryAttachment` ([#3116](https://github.com/getsentry/sentry-dotnet/pull/3116))
  - The class `Sentry.Hint` has been renamed to `Sentry.SentryHint` ([#3116](https://github.com/getsentry/sentry-dotnet/pull/3116))

### Dependencies

- Bump Cocoa SDK from v8.19.0 to v8.20.0 ([#3107](https://github.com/getsentry/sentry-dotnet/pull/3107))
  - [changelog](https://github.com/getsentry/sentry-cocoa/blob/main/CHANGELOG.md#8200)
  - [diff](https://github.com/getsentry/sentry-cocoa/compare/8.19.0...8.20.0)

## 4.0.0

This major release includes many exciting new features including support for [Profiling](https://docs.sentry.io/platforms/dotnet/profiling/) and [Metrics](https://docs.sentry.io/platforms/dotnet/metrics/)(preview), [AOT](https://sentry.engineering/blog/should-you-could-you-aot) with [Native Crash Reporting](https://github.com/getsentry/sentry-dotnet/issues/2770), [Spotlight](https://spotlightjs.com/), Screenshots on MAUI and much more. Details about these features and other changes are below.

### .NET target framework changes

We're dropping support for some of the old target frameworks, please check this [GitHub Discussion](https://github.com/getsentry/sentry-dotnet/discussions/2776) for details on why.

- **Replace support for .NET Framework 4.6.1 with 4.6.2** ([#2786](https://github.com/getsentry/sentry-dotnet/pull/2786))

  .NET Framework 4.6.1 was announced on Nov 30, 2015. And went out of support over a year ago, on Apr 26, 2022.

- **Drop .NET Core 3.1 and .NET 5 support** ([#2787](https://github.com/getsentry/sentry-dotnet/pull/2787))

- **Dropped netstandard2.0 support for Sentry.AspNetCore** ([#2807](https://github.com/getsentry/sentry-dotnet/pull/2807))

- **Replace support for .NET 6 on mobile (e.g: `net6.0-android`) with .NET 7** ([#2624](https://github.com/getsentry/sentry-dotnet/pull/2604))

  .NET 6 on mobile has been out of support since May 2023 and with .NET 8, it's no longer possible to build .NET 6 Mobile specific targets.
  For that reason, we're moving the mobile-specific TFMs from `net6.0-platform` to `net7.0-platform`.

  Mobile apps still work on .NET 6 will pull the `Sentry` .NET 6, which offers the .NET-only features,
  without native/platform-specific bindings and SDKs. See [this ticket for more details](https://github.com/getsentry/sentry-dotnet/issues/2623).

- **MAUI dropped Tizen support** ([#2734](https://github.com/getsentry/sentry-dotnet/pull/2734))

### Sentry Self-hosted Compatibility

If you're using `sentry.io` this change does not affect you.
This SDK version is compatible with a self-hosted version of Sentry `22.12.0` or higher. If you are using an older version of [self-hosted Sentry](https://develop.sentry.dev/self-hosted/) (aka on-premise), you will need to [upgrade](https://develop.sentry.dev/self-hosted/releases/). 

### Significant change in behavior

- Transaction names for ASP.NET Core are now consistently named `HTTP-VERB /path` (e.g. `GET /home`). Previously, the leading forward slash was missing for some endpoints. ([#2808](https://github.com/getsentry/sentry-dotnet/pull/2808))
- Setting `SentryOptions.Dsn` to `null` now throws `ArgumentNullException` during initialization. ([#2655](https://github.com/getsentry/sentry-dotnet/pull/2655))
- Enable `CaptureFailedRequests` by default ([#2688](https://github.com/getsentry/sentry-dotnet/pull/2688))
- Added `Sentry` namespace to global usings when `ImplicitUsings` is enabled ([#3043](https://github.com/getsentry/sentry-dotnet/pull/3043))
If you have conflicts, you can opt out by adding the following to your `csproj`:
```
<PropertyGroup>
  <SentryImplicitUsings>false</SentryImplicitUsings>
</PropertyGroup>
```
- Transactions' spans are no longer automatically finished with the status `deadline_exceeded` by the transaction. This is now handled by the [Relay](https://github.com/getsentry/relay). 
  - Customers self hosting Sentry must use verion 22.12.0 or later ([#3013](https://github.com/getsentry/sentry-dotnet/pull/3013))
- The `User.IpAddress` is now set to `{{auto}}` by default, even when sendDefaultPII is disabled ([#2981](https://github.com/getsentry/sentry-dotnet/pull/2981))
  - The "Prevent Storing of IP Addresses" option in the "Security & Privacy" project settings on sentry.io can be used to control this instead
- The `DiagnosticLogger` signature for `LogWarning` changed to take the `exception` as the first parameter. That way it no longer gets mixed up with the TArgs. ([#2987](https://github.com/getsentry/sentry-dotnet/pull/2987))

### API breaking Changes

If you have compilation errors you can find the affected types or overloads missing in the changelog entries below.

#### Changed APIs

- Class renamed `Sentry.User` to `Sentry.SentryUser` ([#3015](https://github.com/getsentry/sentry-dotnet/pull/3015))
- Class renamed `Sentry.Runtime` to `Sentry.SentryRuntime` ([#3016](https://github.com/getsentry/sentry-dotnet/pull/3016))
- Class renamed `Sentry.Span` to `Sentry.SentrySpan` ([#3021](https://github.com/getsentry/sentry-dotnet/pull/3021))
- Class renamed `Sentry.Transaction` to `Sentry.SentryTransaction` ([#3023](https://github.com/getsentry/sentry-dotnet/pull/3023))
- Rename iOS and MacCatalyst platform-specific options from `Cocoa` to `Native` ([#2940](https://github.com/getsentry/sentry-dotnet/pull/2940))
- Rename iOS platform-specific options `EnableCocoaSdkTracing` to `EnableTracing` ([#2940](https://github.com/getsentry/sentry-dotnet/pull/2940))
- Rename Android platform-specific options from `Android` to `Native` ([#2940](https://github.com/getsentry/sentry-dotnet/pull/2940))
- Rename Android platform-specific options `EnableAndroidSdkTracing` and `EnableAndroidSdkBeforeSend` to `EnableTracing` and `EnableBeforeSend` respectively ([#2940](https://github.com/getsentry/sentry-dotnet/pull/2940))
- Rename iOS and MacCatalyst platform-specific options from `iOS` to `Cocoa` ([#2929](https://github.com/getsentry/sentry-dotnet/pull/2929))
- `ITransaction` has been renamed to `ITransactionTracer`. You will need to update any references to these interfaces in your code to use the new interface names ([#2731](https://github.com/getsentry/sentry-dotnet/pull/2731), [#2870](https://github.com/getsentry/sentry-dotnet/pull/2870))
- `DebugImage` and `DebugMeta` moved to `Sentry.Protocol` namespace. ([#2815](https://github.com/getsentry/sentry-dotnet/pull/2815))
- `SentryClient.Dispose` is no longer obsolete ([#2842](https://github.com/getsentry/sentry-dotnet/pull/2842))
- `ISentryClient.CaptureEvent` overloads have been replaced by a single method accepting optional `Hint` and `Scope` parameters. You will need to pass `hint` as a named parameter from code that calls `CaptureEvent` without passing a `scope` argument. ([#2749](https://github.com/getsentry/sentry-dotnet/pull/2749))
- `TransactionContext` and `SpanContext` constructors were updated. If you're constructing instances of these classes, you will need to adjust the order in which you pass parameters to these. ([#2694](https://github.com/getsentry/sentry-dotnet/pull/2694), [#2696](https://github.com/getsentry/sentry-dotnet/pull/2696))
- The `DiagnosticLogger` signature for `LogError` and `LogFatal` changed to take the `exception` as the first parameter. That way it no longer gets mixed up with the TArgs. The `DiagnosticLogger` now also receives an overload for `LogError` and `LogFatal` that accepts a message only. ([#2715](https://github.com/getsentry/sentry-dotnet/pull/2715))
- `Distribution` added to `IEventLike`. ([#2660](https://github.com/getsentry/sentry-dotnet/pull/2660))
- `StackFrame`'s `ImageAddress`, `InstructionAddress`, and `FunctionId` changed to `long?`. ([#2691](https://github.com/getsentry/sentry-dotnet/pull/2691))
- `DebugImage.ImageAddress` changed to `long?`. ([#2725](https://github.com/getsentry/sentry-dotnet/pull/2725))
- Contexts now inherit from `IDictionary` rather than `ConcurrentDictionary`. The specific dictionary being used is an implementation detail. ([#2729](https://github.com/getsentry/sentry-dotnet/pull/2729))
- The method used to configure a Sentry Sink for Serilog now has an additional overload. Calling `WriteTo.Sentry()` with no arguments will no longer attempt to initialize the SDK (it has optional arguments to configure the behavior of the Sink only). If you want to initialize Sentry at the same time you configure the Sentry Sink then you will need to use the overload of this method that accepts a DSN as the first parameter (e.g. `WriteTo.Sentry("https://d4d82fc1c2c4032a83f3a29aa3a3aff@fake-sentry.io:65535/2147483647")`). ([#2928](https://github.com/getsentry/sentry-dotnet/pull/2928))

#### Removed APIs

- SentrySinkExtensions.ConfigureSentrySerilogOptions is now internal. If you were using this method, please use one of the `SentrySinkExtensions.Sentry` extension methods instead. ([#2902](https://github.com/getsentry/sentry-dotnet/pull/2902))
- A number of `[Obsolete]` options have been removed ([#2841](https://github.com/getsentry/sentry-dotnet/pull/2841))
  - `BeforeSend` - use `SetBeforeSend` instead.
  - `BeforeSendTransaction` - use `SetBeforeSendTransaction` instead.
  - `BeforeBreadcrumb` - use `SetBeforeBreadcrumb` instead.
  - `CreateHttpClientHandler` - use `CreateHttpMessageHandler` instead.
  - `ReportAssemblies` - use `ReportAssembliesMode` instead.
  - `KeepAggregateException` - this property is no longer used and has no replacement.
  - `DisableTaskUnobservedTaskExceptionCapture` method has been renamed to `DisableUnobservedTaskExceptionCapture`.
  - `DebugDiagnosticLogger` - use `TraceDiagnosticLogger` instead.
- A number of iOS/Android-specific `[Obsolete]` options have been removed ([#2856](https://github.com/getsentry/sentry-dotnet/pull/2856))
  - `Distribution` - use `SentryOptions.Distribution` instead.
  - `EnableAutoPerformanceTracking` - use `SetBeforeSendTransaction` instead.
  - `EnableCoreDataTracking` - use `EnableCoreDataTracing` instead.
  - `EnableFileIOTracking` - use `EnableFileIOTracing` instead.
  - `EnableOutOfMemoryTracking` - use `EnableWatchdogTerminationTracking` instead.
  - `EnableUIViewControllerTracking` - use `EnableUIViewControllerTracing` instead.
  - `StitchAsyncCode` - no longer available.
  - `ProfilingTracesInterval` - no longer available.
  - `ProfilingEnabled` - use `ProfilesSampleRate` instead.
- Obsolete `SystemClock` constructor removed, use `SystemClock.Clock` instead. ([#2856](https://github.com/getsentry/sentry-dotnet/pull/2856))
- Obsolete `Runtime.Clone()` removed, this shouldn't have been public in the past and has no replacement. ([#2856](https://github.com/getsentry/sentry-dotnet/pull/2856))
- Obsolete `SentryException.Data` removed, use `SentryException.Mechanism.Data` instead. ([#2856](https://github.com/getsentry/sentry-dotnet/pull/2856))
- Obsolete `AssemblyExtensions` removed, this shouldn't have been public in the past and has no replacement. ([#2856](https://github.com/getsentry/sentry-dotnet/pull/2856))
- Obsolete `SentryDatabaseLogging.UseBreadcrumbs()` removed, it is called automatically and has no replacement. ([#2856](https://github.com/getsentry/sentry-dotnet/pull/2856))
- Obsolete `Scope.GetSpan()` removed, use `Span` property instead. ([#2856](https://github.com/getsentry/sentry-dotnet/pull/2856))
- Obsolete `IUserFactory` removed, use `ISentryUserFactory` instead. ([#2856](https://github.com/getsentry/sentry-dotnet/pull/2856), [#2840](https://github.com/getsentry/sentry-dotnet/pull/2840))
- `IHasMeasurements` has been removed, use `ISpanData` instead. ([#2659](https://github.com/getsentry/sentry-dotnet/pull/2659))
- `IHasBreadcrumbs` has been removed, use `IEventLike` instead. ([#2670](https://github.com/getsentry/sentry-dotnet/pull/2670))
- `ISpanContext` has been removed, use `ITraceContext` instead. ([#2668](https://github.com/getsentry/sentry-dotnet/pull/2668))
- `IHasTransactionNameSource` has been removed, use `ITransactionContext` instead. ([#2654](https://github.com/getsentry/sentry-dotnet/pull/2654))
- ([#2694](https://github.com/getsentry/sentry-dotnet/pull/2694))
- The unused `StackFrame.InstructionOffset` has been removed. ([#2691](https://github.com/getsentry/sentry-dotnet/pull/2691))
- The unused `Scope.Platform` property has been removed. ([#2695](https://github.com/getsentry/sentry-dotnet/pull/2695))
- The obsolete setter `Sentry.PlatformAbstractions.Runtime.Identifier` has been removed ([2764](https://github.com/getsentry/sentry-dotnet/pull/2764))
- `Sentry.Values<T>` is now internal as it is never exposed in the public API ([#2771](https://github.com/getsentry/sentry-dotnet/pull/2771))
- The `TracePropagationTarget` class has been removed, use the `SubstringOrRegexPattern` class instead. ([#2763](https://github.com/getsentry/sentry-dotnet/pull/2763))
- The `WithScope` and `WithScopeAsync` methods have been removed. We have discovered that these methods didn't work correctly in certain desktop contexts, especially when using a global scope. ([#2717](https://github.com/getsentry/sentry-dotnet/pull/2717))

  Replace your usage of `WithScope` with overloads of `Capture*` methods:

  - `SentrySdk.CaptureEvent(SentryEvent @event, Action<Scope> scopeCallback)`
  - `SentrySdk.CaptureMessage(string message, Action<Scope> scopeCallback)`
  - `SentrySdk.CaptureException(Exception exception, Action<Scope> scopeCallback)`

  ```c#
  // Before
  SentrySdk.WithScope(scope =>
  {
    scope.SetTag("key", "value");
    SentrySdk.CaptureEvent(new SentryEvent());
  });

  // After
  SentrySdk.CaptureEvent(new SentryEvent(), scope =>
  {
    // Configure your scope here
    scope.SetTag("key", "value");
  });
  ```

### Features

- Experimental pre-release availability of Metrics. We're exploring the use of Metrics in Sentry. The API will very likely change and we don't yet have any documentation. ([#2949](https://github.com/getsentry/sentry-dotnet/pull/2949))
  - `SentrySdk.Metrics.Set` now additionally accepts `string` as value ([#3092](https://github.com/getsentry/sentry-dotnet/pull/3092))
  - Timing metrics can now be captured with `SentrySdk.Metrics.StartTimer` ([#3075](https://github.com/getsentry/sentry-dotnet/pull/3075))
  - Added support for capturing built-in metrics from the `System.Diagnostics.Metrics` API ([#3052](https://github.com/getsentry/sentry-dotnet/pull/3052))
- `Sentry.Profiling` is now available as a package on [nuget](nuget.org). Be aware that profiling is in alpha and on servers the overhead could be high. Improving the experience for ASP.NET Core is tracked on [this issue](
https://github.com/getsentry/sentry-dotnet/issues/2316) ([#2800](https://github.com/getsentry/sentry-dotnet/pull/2800))
  - iOS profiling support (alpha). ([#2930](https://github.com/getsentry/sentry-dotnet/pull/2930))
- Native crash reporting on NativeAOT published apps (Windows, Linux, macOS). ([#2887](https://github.com/getsentry/sentry-dotnet/pull/2887))
- Support for [Spotlight](https://spotlightjs.com/), a debug tool for local development. ([#2961](https://github.com/getsentry/sentry-dotnet/pull/2961))
  - Enable it with the option `EnableSpotlight`
  - Optionally configure the URL to connect via `SpotlightUrl`. Defaults to `http://localhost:8969/stream`.

### MAUI

- Added screenshot capture support for errors. You can opt-in via `SentryMauiOptions.AttachScreenshots` ([#2965](https://github.com/getsentry/sentry-dotnet/pull/2965))
  - Supports Android and iOS only. Windows is not supported.
- App context now has `in_foreground`, indicating whether the app was in the foreground or the background. ([#2983](https://github.com/getsentry/sentry-dotnet/pull/2983))
- Android: When capturing unhandled exceptions, the SDK now can automatically attach `LogCat` to the event. You can opt-in via `SentryOptions.Android.LogCatIntegration` and configure `SentryOptions.Android.LogCatMaxLines`. ([#2926](https://github.com/getsentry/sentry-dotnet/pull/2926))
  - Available when targeting `net7.0-android` or later, on API level 23 or later.

#### Native AOT

Native AOT publishing support for .NET 8 has been added to Sentry for the following platforms:

- Windows
- Linux
- macOS
- Mac Catalyst
- iOS

There are some functional differences when publishing Native AOT:

- `StackTraceMode.Enhanced` is ignored because it's not available when publishing Native AOT. The mechanism to generate these enhanced stack traces relies heavily on reflection which isn't compatible with trimming.
- Reflection cannot be leveraged for JSON Serialization and you may need to use `SentryOptions.AddJsonSerializerContext` to supply a serialization context for types that you'd like to send to Sentry (e.g. in the `Span.Context`). ([#2732](https://github.com/getsentry/sentry-dotnet/pull/2732), [#2793](https://github.com/getsentry/sentry-dotnet/pull/2793))
- `Ben.Demystifier` is not available as it only runs in JIT mode.
- WinUI applications: When publishing Native AOT, Sentry isn't able to automatically register an unhandled exception handler because that relies on reflection. You'll need to [register the unhandled event handler manually](https://github.com/getsentry/sentry-dotnet/issues/2778) instead.
- For Azure Functions Workers, when AOT/Trimming is enabled we can't use reflection to read route data from the HttpTrigger so the route name will always be `/api/<FUNCTION_NAME>` ([#2920](https://github.com/getsentry/sentry-dotnet/pull/2920))

### Fixes

- Native integration logging on macOS ([#3079](https://github.com/getsentry/sentry-dotnet/pull/3079))
- The scope transaction is now correctly set for Otel transactions ([#3072](https://github.com/getsentry/sentry-dotnet/pull/3072))
- Fixed an issue with tag values in metrics not being properly serialized ([#3065](https://github.com/getsentry/sentry-dotnet/pull/3065))
- Moved the binding to MAUI events for breadcrumb creation from `WillFinishLaunching` to `FinishedLaunching`. This delays the initial instantiation of `app`. ([#3057](https://github.com/getsentry/sentry-dotnet/pull/3057))
- The SDK no longer adds the `WinUIUnhandledExceptionIntegration` on non-Windows platforms ([#3055](https://github.com/getsentry/sentry-dotnet/pull/3055))
- Stop Sentry for MacCatalyst from creating `default.profraw` in the app bundle using xcodebuild archive to build sentry-cocoa ([#2960](https://github.com/getsentry/sentry-dotnet/pull/2960))
- Workaround a .NET 8 NativeAOT crash on transaction finish. ([#2943](https://github.com/getsentry/sentry-dotnet/pull/2943))
- Reworked automatic breadcrumb creation for MAUI. ([#2900](https://github.com/getsentry/sentry-dotnet/pull/2900))
  - The SDK no longer uses reflection to bind to all public element events. This also fixes issues where the SDK would consume third-party events.
  - Added `CreateElementEventsBreadcrumbs` to the SentryMauiOptions to allow users to opt-in automatic breadcrumb creation for `BindingContextChanged`, `ChildAdded`, `ChildRemoved`, and `ParentChanged` on `Element`.
  - Reduced amount of automatic breadcrumbs by limiting the number of bindings created in `VisualElement`, `Window`, `Shell`, `Page`, and `Button`.
- Fixed Sentry SDK has not been initialized when using ASP.NET Core, Serilog, and OpenTelemetry ([#2911](https://github.com/getsentry/sentry-dotnet/pull/2911))
- Android native symbol upload ([#2876](https://github.com/getsentry/sentry-dotnet/pull/2876))
- `Sentry.Serilog` no longer throws if a disabled DSN is provided when initializing Sentry via the Serilog integration ([#2883](https://github.com/getsentry/sentry-dotnet/pull/2883))
- Don't add WinUI exception integration on mobile platforms ([#2821](https://github.com/getsentry/sentry-dotnet/pull/2821))
- `Transactions` are now getting enriched by the client instead of the hub ([#2838](https://github.com/getsentry/sentry-dotnet/pull/2838))
- Fixed an issue when using the SDK together with OpenTelemetry `1.5.0` and newer where the SDK would create transactions for itself. The fix is backward compatible. ([#3001](https://github.com/getsentry/sentry-dotnet/pull/3001))

### Dependencies

- Upgraded to NLog version 5. ([#2697](https://github.com/getsentry/sentry-dotnet/pull/2697))
- Integrate `sentry-native` as a static library in Native AOT builds to enable symbolication. ([#2704](https://github.com/getsentry/sentry-dotnet/pull/2704))


- Bump Cocoa SDK from v8.16.1 to v8.19.0 ([#2910](https://github.com/getsentry/sentry-dotnet/pull/2910), [#2936](https://github.com/getsentry/sentry-dotnet/pull/2936), [#2972](https://github.com/getsentry/sentry-dotnet/pull/2972), [#3005](https://github.com/getsentry/sentry-dotnet/pull/3005), [#3084](https://github.com/getsentry/sentry-dotnet/pull/3084))
  - [changelog](https://github.com/getsentry/sentry-cocoa/blob/main/CHANGELOG.md#8190)
  - [diff](https://github.com/getsentry/sentry-cocoa/compare/8.16.1...8.19.0)
- Bump Java SDK from v6.34.0 to v7.3.0 ([#2932](https://github.com/getsentry/sentry-dotnet/pull/2932), [#2979](https://github.com/getsentry/sentry-dotnet/pull/2979), [#3049](https://github.com/getsentry/sentry-dotnet/pull/3049), (https://github.com/getsentry/sentry-dotnet/pull/3098))
  - [changelog](https://github.com/getsentry/sentry-java/blob/main/CHANGELOG.md#730)
  - [diff](https://github.com/getsentry/sentry-java/compare/6.34.0...7.3.0)
- Bump Native SDK from v0.6.5 to v0.6.7 ([#2914](https://github.com/getsentry/sentry-dotnet/pull/2914), [#3029](https://github.com/getsentry/sentry-dotnet/pull/3029))
  - [changelog](https://github.com/getsentry/sentry-native/blob/master/CHANGELOG.md#070)
  - [diff](https://github.com/getsentry/sentry-native/compare/0.6.5...0.7.0)
- Bump CLI from v2.21.5 to v2.27.0 ([#2901](https://github.com/getsentry/sentry-dotnet/pull/2901), [#2915](https://github.com/getsentry/sentry-dotnet/pull/2915), [#2956](https://github.com/getsentry/sentry-dotnet/pull/2956), [#2985](https://github.com/getsentry/sentry-dotnet/pull/2985), [#2999](https://github.com/getsentry/sentry-dotnet/pull/2999), [#3012](https://github.com/getsentry/sentry-dotnet/pull/3012), [#3030](https://github.com/getsentry/sentry-dotnet/pull/3030), [#3059](https://github.com/getsentry/sentry-dotnet/pull/3059), [#3062](https://github.com/getsentry/sentry-dotnet/pull/3062), [#3073](https://github.com/getsentry/sentry-dotnet/pull/3073), [#3099](https://github.com/getsentry/sentry-dotnet/pull/3099))
  - [changelog](https://github.com/getsentry/sentry-cli/blob/master/CHANGELOG.md#2270)
  - [diff](https://github.com/getsentry/sentry-cli/compare/2.21.5...2.27.0)

## 3.41.4

### Fixes

- Fixed an issue when using the SDK together with Open Telemetry `1.5.0` and newer where the SDK would create transactions for itself. The fix is backward compatible. ([#3001](https://github.com/getsentry/sentry-dotnet/pull/3001))

## 3.41.3

### Fixes

- Fixed Sentry SDK has not been initialised when using ASP.NET Core, Serilog, and OpenTelemetry ([#2918](https://github.com/getsentry/sentry-dotnet/pull/2918))

## 3.41.2

### Fixes

- The SDK no longer fails to finish sessions while capturing an event. This fixes broken crash-free rates ([#2895](https://github.com/getsentry/sentry-dotnet/pull/2895))
- Ignore UnobservedTaskException for QUIC exceptions. See: https://github.com/dotnet/runtime/issues/80111 ([#2894](https://github.com/getsentry/sentry-dotnet/pull/2894))

### Dependencies

- Bump Cocoa SDK from v8.16.0 to v8.16.1 ([#2891](https://github.com/getsentry/sentry-dotnet/pull/2891))
  - [changelog](https://github.com/getsentry/sentry-cocoa/blob/main/CHANGELOG.md#8161)
  - [diff](https://github.com/getsentry/sentry-cocoa/compare/8.16.0...8.16.1)

## 3.41.1

### Fixes

- `CaptureFailedRequests` and `FailedRequestStatusCodes` are now getting respected by the Cocoa SDK. This is relevant for MAUI apps where requests are getting handled natively. ([#2826](https://github.com/getsentry/sentry-dotnet/issues/2826))
- Added `SentryOptions.AutoRegisterTracing` for users who need to control registration of Sentry's tracing middleware ([#2871](https://github.com/getsentry/sentry-dotnet/pull/2871))

### Dependencies

- Bump Cocoa SDK from v8.15.0 to v8.16.0 ([#2812](https://github.com/getsentry/sentry-dotnet/pull/2812), [#2816](https://github.com/getsentry/sentry-dotnet/pull/2816), [#2882](https://github.com/getsentry/sentry-dotnet/pull/2882))
  - [changelog](https://github.com/getsentry/sentry-cocoa/blob/main/CHANGELOG.md#8160)
  - [diff](https://github.com/getsentry/sentry-cocoa/compare/8.15.0...8.16.0)
- Bump CLI from v2.21.2 to v2.21.5 ([#2811](https://github.com/getsentry/sentry-dotnet/pull/2811), [#2834](https://github.com/getsentry/sentry-dotnet/pull/2834), [#2851](https://github.com/getsentry/sentry-dotnet/pull/2851))
  - [changelog](https://github.com/getsentry/sentry-cli/blob/master/CHANGELOG.md#2215)
  - [diff](https://github.com/getsentry/sentry-cli/compare/2.21.2...2.21.5)
- Bump Java SDK from v6.33.1 to v6.34.0 ([#2874](https://github.com/getsentry/sentry-dotnet/pull/2874))
  - [changelog](https://github.com/getsentry/sentry-java/blob/main/CHANGELOG.md#6340)
  - [diff](https://github.com/getsentry/sentry-java/compare/6.33.1...6.34.0)

## 3.41.0

### Features

- Speed up SDK init ([#2784](https://github.com/getsentry/sentry-dotnet/pull/2784))

### Fixes

- Fixed chaining on the IApplicationBuilder for methods like UseRouting and UseEndpoints ([#2726](https://github.com/getsentry/sentry-dotnet/pull/2726))

### Dependencies

- Bump Cocoa SDK from v8.13.0 to v8.15.0 ([#2722](https://github.com/getsentry/sentry-dotnet/pull/2722), [#2740](https://github.com/getsentry/sentry-dotnet/pull/2740), [#2746](https://github.com/getsentry/sentry-dotnet/pull/2746), [#2801](https://github.com/getsentry/sentry-dotnet/pull/2801))
  - [changelog](https://github.com/getsentry/sentry-cocoa/blob/main/CHANGELOG.md#8150)
  - [diff](https://github.com/getsentry/sentry-cocoa/compare/8.13.0...8.15.0)
- Bump Java SDK from v6.30.0 to v6.33.1 ([#2723](https://github.com/getsentry/sentry-dotnet/pull/2723), [#2741](https://github.com/getsentry/sentry-dotnet/pull/2741), [#2783](https://github.com/getsentry/sentry-dotnet/pull/2783), [#2803](https://github.com/getsentry/sentry-dotnet/pull/2803))
  - [changelog](https://github.com/getsentry/sentry-java/blob/main/CHANGELOG.md#6331)
  - [diff](https://github.com/getsentry/sentry-java/compare/6.30.0...6.33.1)

## 3.40.1

### Fixes

- ISentryUserFactory is now public so users can register their own implementations via DI ([#2719](https://github.com/getsentry/sentry-dotnet/pull/2719))

## 3.40.0

### Obsoletion

- `WithScope` and `WithScopeAsync` have been proven to not work correctly in desktop contexts when using a global scope. They are now deprecated in favor of the overloads of `CaptureEvent`, `CaptureMessage`, and `CaptureException`. Those methods provide a callback to a configurable scope. ([#2677](https://github.com/getsentry/sentry-dotnet/pull/2677))
- `StackFrame.InstructionOffset` has not been used in the SDK and has been ignored on the server for years. ([#2689](https://github.com/getsentry/sentry-dotnet/pull/2689))

### Features

- Release of Azure Functions (Isolated Worker/Out-of-Process) support ([#2686](https://github.com/getsentry/sentry-dotnet/pull/2686))

### Fixes

- Scope is now correctly applied to Transactions when using OpenTelemetry on ASP.NET Core ([#2690](https://github.com/getsentry/sentry-dotnet/pull/2690))

### Dependencies

- Bump CLI from v2.20.7 to v2.21.2 ([#2645](https://github.com/getsentry/sentry-dotnet/pull/2645), [#2647](https://github.com/getsentry/sentry-dotnet/pull/2647), [#2698](https://github.com/getsentry/sentry-dotnet/pull/2698))
  - [changelog](https://github.com/getsentry/sentry-cli/blob/master/CHANGELOG.md#2212)
  - [diff](https://github.com/getsentry/sentry-cli/compare/2.20.7...2.21.2)
- Bump Cocoa SDK from v8.12.0 to v8.13.0 ([#2653](https://github.com/getsentry/sentry-dotnet/pull/2653))
  - [changelog](https://github.com/getsentry/sentry-cocoa/blob/main/CHANGELOG.md#8130)
  - [diff](https://github.com/getsentry/sentry-cocoa/compare/8.12.0...8.13.0)
- Bump Java SDK from v6.29.0 to v6.30.0 ([#2685](https://github.com/getsentry/sentry-dotnet/pull/2685))
  - [changelog](https://github.com/getsentry/sentry-java/blob/main/CHANGELOG.md#6300)
  - [diff](https://github.com/getsentry/sentry-java/compare/6.29.0...6.30.0)

## 3.40.0-beta.0

### Features

- Reduced the memory footprint of `SpanId` by refactoring the ID generation ([#2619](https://github.com/getsentry/sentry-dotnet/pull/2619))
- Reduced the memory footprint of `SpanTracer` by initializing the tags lazily ([#2636](https://github.com/getsentry/sentry-dotnet/pull/2636))
- Added distributed tracing without performance for Azure Function Workers ([#2630](https://github.com/getsentry/sentry-dotnet/pull/2630))
- The SDK now provides and overload of `ContinueTrace` that accepts headers as `string` ([#2601](https://github.com/getsentry/sentry-dotnet/pull/2601))
- Sentry tracing middleware now gets configured automatically ([#2602](https://github.com/getsentry/sentry-dotnet/pull/2602))
- Added memory optimisations for GetLastActiveSpan ([#2642](https://github.com/getsentry/sentry-dotnet/pull/2642))

### Fixes

- Resolved issue identifying users with OpenTelemetry ([#2618](https://github.com/getsentry/sentry-dotnet/pull/2618))

### Azure Functions Beta

- Package name changed from `Sentry.AzureFunctions.Worker` to `Sentry.Azure.Functions.Worker`. Note AzureFunctions now is split by a `.`. ([#2637](https://github.com/getsentry/sentry-dotnet/pull/2637))

### Dependencies

- Bump CLI from v2.20.6 to v2.20.7 ([#2604](https://github.com/getsentry/sentry-dotnet/pull/2604))
  - [changelog](https://github.com/getsentry/sentry-cli/blob/master/CHANGELOG.md#2207)
  - [diff](https://github.com/getsentry/sentry-cli/compare/2.20.6...2.20.7)
- Bump Cocoa SDK from v8.11.0 to v8.12.0 ([#2640](https://github.com/getsentry/sentry-dotnet/pull/2640))
  - [changelog](https://github.com/getsentry/sentry-cocoa/blob/main/CHANGELOG.md#8120)
  - [diff](https://github.com/getsentry/sentry-cocoa/compare/8.11.0...8.12.0)

## 3.39.1

### Fixes

- Added Sentry.AspNet.csproj back to Sentry-CI-Build-macOS.slnf ([#2612](https://github.com/getsentry/sentry-dotnet/pull/2612))

## 3.39.0

### Features

- Added additional `DB` attributes to automatically generated spans like `name` and `provider` ([#2583](https://github.com/getsentry/sentry-dotnet/pull/2583))
- `Hints` now accept attachments provided as a file path via `AddAttachment` method ([#2585](https://github.com/getsentry/sentry-dotnet/pull/2585))

### Fixes

- Resolved an isse where the SDK would throw an exception while attempting to set the DynamicSamplingContext but the context exists already. ([#2592](https://github.com/getsentry/sentry-dotnet/pull/2592))

### Dependencies

- Bump CLI from v2.20.5 to v2.20.6 ([#2590](https://github.com/getsentry/sentry-dotnet/pull/2590))
  - [changelog](https://github.com/getsentry/sentry-cli/blob/master/CHANGELOG.md#2206)
  - [diff](https://github.com/getsentry/sentry-cli/compare/2.20.5...2.20.6)
- Bump Cocoa SDK from v8.10.0 to v8.11.0 ([#2594](https://github.com/getsentry/sentry-dotnet/pull/2594))
  - [changelog](https://github.com/getsentry/sentry-cocoa/blob/main/CHANGELOG.md#8110)
  - [diff](https://github.com/getsentry/sentry-cocoa/compare/8.10.0...8.11.0)
- Bump Java SDK from v6.28.0 to v6.29.0 ([#2599](https://github.com/getsentry/sentry-dotnet/pull/2599))
  - [changelog](https://github.com/getsentry/sentry-java/blob/main/CHANGELOG.md#6290)
  - [diff](https://github.com/getsentry/sentry-java/compare/6.28.0...6.29.0)

## 3.36.0

### Features

- Graphql client ([#2538](https://github.com/getsentry/sentry-dotnet/pull/2538))

### Fixes

- Android: Fix proguard/r8 mapping file upload ([#2574](https://github.com/getsentry/sentry-dotnet/pull/2574))

### Dependencies

- Bump Cocoa SDK from v8.9.5 to v8.10.0 ([#2546](https://github.com/getsentry/sentry-dotnet/pull/2546), [#2550](https://github.com/getsentry/sentry-dotnet/pull/2550))
  - [changelog](https://github.com/getsentry/sentry-cocoa/blob/main/CHANGELOG.md#8100)
  - [diff](https://github.com/getsentry/sentry-cocoa/compare/8.9.5...8.10.0)
- Bump gradle/gradle-build-action from 2.7.0 to 2.7.1 ([#2564](https://github.com/getsentry/sentry-dotnet/pull/2564))
  - [diff](https://github.com/gradle/gradle-build-action/compare/v2.7.0...v2.7.1)

## 3.35.1

### Fixes

- The SDK no longer creates transactions with their start date set to `Jan 01, 001` ([#2544](https://github.com/getsentry/sentry-dotnet/pull/2544))

### Dependencies

- Bump CLI from v2.20.4 to v2.20.5 ([#2539](https://github.com/getsentry/sentry-dotnet/pull/2539))
  - [changelog](https://github.com/getsentry/sentry-cli/blob/master/CHANGELOG.md#2205)
  - [diff](https://github.com/getsentry/sentry-cli/compare/2.20.4...2.20.5)
- Bump Cocoa SDK from v8.9.4 to v8.9.5 ([#2542](https://github.com/getsentry/sentry-dotnet/pull/2542))
  - [changelog](https://github.com/getsentry/sentry-cocoa/blob/main/CHANGELOG.md#895)
  - [diff](https://github.com/getsentry/sentry-cocoa/compare/8.9.4...8.9.5)

## 3.35.0

### Features

- Distributed tracing now works independently of the performance feature. This allows you to connect errors to other Sentry instrumented applications ([#2493](https://github.com/getsentry/sentry-dotnet/pull/2493))
- Added Sampling Decision to Trace Envelope Header ([#2495](https://github.com/getsentry/sentry-dotnet/pull/2495))
- Add MinimumEventLevel to Sentry.Log4Net and convert events below it to breadcrumbs ([#2505](https://github.com/getsentry/sentry-dotnet/pull/2505))
- Support transaction finishing automatically with 'idle timeout' (#2452)

### Fixes

- Fixed baggage propagation when an exception is thrown from middleware ([#2487](https://github.com/getsentry/sentry-dotnet/pull/2487))
- Fix Durable Functions preventing orchestrators from completing ([#2491](https://github.com/getsentry/sentry-dotnet/pull/2491))
- Re-enable HubTests.FlushOnDispose_SendsEnvelope ([#2492](https://github.com/getsentry/sentry-dotnet/pull/2492))
- Fixed SDK not sending exceptions via Blazor WebAssembly due to a `PlatformNotSupportedException` ([#2506](https://github.com/getsentry/sentry-dotnet/pull/2506))
- Align SDK with docs regarding session update for dropped events ([#2496](https://github.com/getsentry/sentry-dotnet/pull/2496))
- Introduced `HttpMessageHandler` in favor of the now deprecated `HttpClientHandler` on the options. This allows the SDK to support NSUrlSessionHandler on iOS ([#2503](https://github.com/getsentry/sentry-dotnet/pull/2503))
- Using `Activity.RecordException` now correctly updates the error status of OpenTelemetry Spans ([#2515](https://github.com/getsentry/sentry-dotnet/pull/2515))
- Fixed Transaction name not reporting correctly when using UseExceptionHandler ([#2511](https://github.com/getsentry/sentry-dotnet/pull/2511))
- log4net logging Level.All now maps to SentryLevel.Debug ([#2522]([url](https://github.com/getsentry/sentry-dotnet/pull/2522)))

### Dependencies

- Bump Java SDK from v6.25.1 to v6.28.0 ([#2484](https://github.com/getsentry/sentry-dotnet/pull/2484), [#2498](https://github.com/getsentry/sentry-dotnet/pull/2498), [#2517](https://github.com/getsentry/sentry-dotnet/pull/2517), [#2533](https://github.com/getsentry/sentry-dotnet/pull/2533))
  - [changelog](https://github.com/getsentry/sentry-java/blob/main/CHANGELOG.md#6280)
  - [diff](https://github.com/getsentry/sentry-java/compare/6.25.1...6.28.0)
- Bump CLI from v2.19.4 to v2.20.4 ([#2509](https://github.com/getsentry/sentry-dotnet/pull/2509), [#2518](https://github.com/getsentry/sentry-dotnet/pull/2518), [#2527](https://github.com/getsentry/sentry-dotnet/pull/2527), [#2530](https://github.com/getsentry/sentry-dotnet/pull/2530))
  - [changelog](https://github.com/getsentry/sentry-cli/blob/master/CHANGELOG.md#2204)
  - [diff](https://github.com/getsentry/sentry-cli/compare/2.19.4...2.20.4)
- Bump Cocoa SDK from v8.8.0 to v8.9.4 ([#2479](https://github.com/getsentry/sentry-dotnet/pull/2479), [#2483](https://github.com/getsentry/sentry-dotnet/pull/2483), [#2500](https://github.com/getsentry/sentry-dotnet/pull/2500), [#2510](https://github.com/getsentry/sentry-dotnet/pull/2510), [#2531](https://github.com/getsentry/sentry-dotnet/pull/2531))
  - [changelog](https://github.com/getsentry/sentry-cocoa/blob/main/CHANGELOG.md#894)
  - [diff](https://github.com/getsentry/sentry-cocoa/compare/8.8.0...8.9.4)

## 3.34.0

### Features

- OpenTelemetry Support ([#2453](https://github.com/getsentry/sentry-dotnet/pull/2453))
- Added a MSBuild property `SentryUploadAndroidProguardMapping` to automatically upload the Proguard mapping file when targeting Android ([#2455](https://github.com/getsentry/sentry-dotnet/pull/2455))
- Symbolication for Single File Apps ([#2425](https://github.com/getsentry/sentry-dotnet/pull/2425))
- Add binding to `SwiftAsyncStacktraces` on iOS ([#2436](https://github.com/getsentry/sentry-dotnet/pull/2436))

### Fixes

- Builds targeting Android with `r8` enabled no longer crash during SDK init. The package now contains the required proguard rules ([#2450](https://github.com/getsentry/sentry-dotnet/pull/2450))
- Fix Sentry logger options for MAUI and Azure Functions ([#2423](https://github.com/getsentry/sentry-dotnet/pull/2423))

### Dependencies

- Bump Cocoa SDK from v8.7.3 to v8.8.0 ([#2427](https://github.com/getsentry/sentry-dotnet/pull/2427), [#2430](https://github.com/getsentry/sentry-dotnet/pull/2430))
  - [changelog](https://github.com/getsentry/sentry-cocoa/blob/main/CHANGELOG.md#880)
  - [diff](https://github.com/getsentry/sentry-cocoa/compare/8.7.3...8.8.0)
- Bump CLI from v2.18.1 to v2.19.4 ([#2428](https://github.com/getsentry/sentry-dotnet/pull/2428), [#2431](https://github.com/getsentry/sentry-dotnet/pull/2431), [#2451](https://github.com/getsentry/sentry-dotnet/pull/2451), [#2454](https://github.com/getsentry/sentry-dotnet/pull/2454))
  - [changelog](https://github.com/getsentry/sentry-cli/blob/master/CHANGELOG.md#2194)
  - [diff](https://github.com/getsentry/sentry-cli/compare/2.18.1...2.19.4)
- Bump Java SDK from v6.22.0 to v6.25.1 ([#2429](https://github.com/getsentry/sentry-dotnet/pull/2429), [#2440](https://github.com/getsentry/sentry-dotnet/pull/2440), [#2458](https://github.com/getsentry/sentry-dotnet/pull/2458), [#2476](https://github.com/getsentry/sentry-dotnet/pull/2476))
  - [changelog](https://github.com/getsentry/sentry-java/blob/main/CHANGELOG.md#6251)
  - [diff](https://github.com/getsentry/sentry-java/compare/6.22.0...6.25.1)

## 3.33.1

### Fixes

- SentryHttpMessageHandler added when AddHttpClient is before UseSentry ([#2390](https://github.com/getsentry/sentry-dotnet/pull/2390))
- Set the native sdk name for Android ([#2389](https://github.com/getsentry/sentry-dotnet/pull/2389))
- Fix db connection spans not finishing ([#2398](https://github.com/getsentry/sentry-dotnet/pull/2398))
- Various .NET MAUI fixes / improvements ([#2403](https://github.com/getsentry/sentry-dotnet/pull/2403))
  - The battery level was being reported incorrectly due to percentage multiplier.
  - The device architecture (x64, arm64, etc.) is now reported
  - On Windows, the OS type is now reported as "Windows" instead of "WinUI".  Additionally, the OS display version (ex, "22H2") is now included.
  - `UIKit`, `ABI.Microsoft` and `WinRT`  frames are now marked "system" instead of "in app".
- Reduce debug files uploaded ([#2404](https://github.com/getsentry/sentry-dotnet/pull/2404))
- Fix system frames being marked as "in-app" ([#2408](https://github.com/getsentry/sentry-dotnet/pull/2408))
  - NOTE: This important fix corrects a value that is used during issue grouping, so you may receive new alerts for existing issues after deploying this update.
- DB Connection spans presented poorly ([#2409](https://github.com/getsentry/sentry-dotnet/pull/2409))
- Populate scope's Cookies property ([#2411](https://github.com/getsentry/sentry-dotnet/pull/2411))
- Fix UWP GateKeeper errors ([#2415](https://github.com/getsentry/sentry-dotnet/pull/2415))
- Fix sql client db name ([#2418](https://github.com/getsentry/sentry-dotnet/pull/2418))

### Dependencies

- Bump Cocoa SDK from v8.7.2 to v8.7.3 ([#2394](https://github.com/getsentry/sentry-dotnet/pull/2394))
  - [changelog](https://github.com/getsentry/sentry-cocoa/blob/main/CHANGELOG.md#873)
  - [diff](https://github.com/getsentry/sentry-cocoa/compare/8.7.2...8.7.3)
- Bump Java SDK from v6.19.1 to v6.22.0 ([#2395](https://github.com/getsentry/sentry-dotnet/pull/2395), [#2405](https://github.com/getsentry/sentry-dotnet/pull/2405), [#2417](https://github.com/getsentry/sentry-dotnet/pull/2417))
  - [changelog](https://github.com/getsentry/sentry-java/blob/main/CHANGELOG.md#6220)
  - [diff](https://github.com/getsentry/sentry-java/compare/6.19.1...6.22.0)

## 3.33.0

### Features

- .NET SDK changes for exception groups ([#2287](https://github.com/getsentry/sentry-dotnet/pull/2287))
  - This changes how `AggregateException` is handled.  Instead of filtering them out client-side, the SDK marks them as an "exception group",
    and adds includes data that represents the hierarchical structure of inner exceptions. Sentry now recognizes this server-side,
    improving the accuracy of the issue detail page.
  - Accordingly, the `KeepAggregateException` option is now obsolete and does nothing.  Please remove any usages of `KeepAggregateException`.
  - NOTE: If running Self-Hosted Sentry, you should wait to adopt this SDK update until after updating to the 23.6.0 (est. June 2023) release of Sentry.
    The effect of updating the SDK early will be as if `KeepAggregateException = true` was set.  That will not break anything, but may affect issue grouping and alerts.

### Fixes

- Status messages when uploading symbols or sources are improved. ([#2307](https://github.com/getsentry/sentry-dotnet/issues/2307))

### Dependencies

- Bump CLI from v2.18.0 to v2.18.1 ([#2386](https://github.com/getsentry/sentry-dotnet/pull/2386))
  - [changelog](https://github.com/getsentry/sentry-cli/blob/master/CHANGELOG.md#2181)
  - [diff](https://github.com/getsentry/sentry-cli/compare/2.18.0...2.18.1)

## 3.32.0

### Features

- Azure Functions (Isolated Worker/Out-of-Process) support ([#2346](https://github.com/getsentry/sentry-dotnet/pull/2346))
  - Initial `beta.1` release.  Please give it a try and let us know how it goes!
  - Documentation is TBD.  For now, see `/samples/Sentry.Samples.Azure.Functions.Worker`.

- Add `Hint` support  ([#2351](https://github.com/getsentry/sentry-dotnet/pull/2351))
  - Currently, this allows you to manipulate attachments in the various "before" event delegates.
  - Hints can also be used in event and transaction processors by implementing `ISentryEventProcessorWithHint` or `ISentryTransactionProcessorWithHint`, instead of `ISentryEventProcessor` or `ISentryTransactionProcessor`.
  - Note: Obsoletes the `BeforeSend`, `BeforeSendTransaction`, and `BeforeBreadcrumb` properties on the `SentryOptions` class.  They have been replaced with `SetBeforeSend`, `SetBeforeSendTransaction`, and `SetBeforeBreadcrumb` respectively.  Each one provides overloads both with and without a `Hint` object.

- Allow setting the active span on the scope ([#2364](https://github.com/getsentry/sentry-dotnet/pull/2364))
  - Note: Obsoletes the `Scope.GetSpan` method in favor of a `Scope.Span` property (which now has a setter as well).

- Remove authority from URLs sent to Sentry ([#2365](https://github.com/getsentry/sentry-dotnet/pull/2365))
- Add tag filters to `SentryOptions` ([#2367](https://github.com/getsentry/sentry-dotnet/pull/2367))

### Fixes

- Fix `EnableTracing` option conflict with `TracesSampleRate` ([#2368](https://github.com/getsentry/sentry-dotnet/pull/2368))
  - NOTE: This is a potentially breaking change, as the `TracesSampleRate` property has been made nullable.
    Though extremely uncommon, if you are _retrieving_ the `TracesSampleRate` property for some reason, you will need to account for nulls.
    However, there is no change to the behavior or _typical_ usage of either of these properties.

- CachedTransport gracefully handles malformed envelopes during processing  ([#2371](https://github.com/getsentry/sentry-dotnet/pull/2371))
- Remove extraneous iOS simulator resources when building MAUI apps using Visual Studio "Hot Restart" mode, to avoid hitting Windows max path  ([#2384](https://github.com/getsentry/sentry-dotnet/pull/2384))

### Dependencies

- Bump Cocoa SDK from v8.6.0 to v8.7.1 ([#2359](https://github.com/getsentry/sentry-dotnet/pull/2359), [#2370](https://github.com/getsentry/sentry-dotnet/pull/2370))
  - [changelog](https://github.com/getsentry/sentry-cocoa/blob/main/CHANGELOG.md#871)
  - [diff](https://github.com/getsentry/sentry-cocoa/compare/8.6.0...8.7.1)
- Bump Java SDK from v6.18.1 to v6.19.1 ([#2374](https://github.com/getsentry/sentry-dotnet/pull/2374), [#2381](https://github.com/getsentry/sentry-dotnet/pull/2381))
  - [changelog](https://github.com/getsentry/sentry-java/blob/main/CHANGELOG.md#6191)
  - [diff](https://github.com/getsentry/sentry-java/compare/6.18.1...6.19.1)
- Bump Cocoa SDK from v8.6.0 to v8.7.2 ([#2359](https://github.com/getsentry/sentry-dotnet/pull/2359), [#2370](https://github.com/getsentry/sentry-dotnet/pull/2370), [#2375](https://github.com/getsentry/sentry-dotnet/pull/2375))
  - [changelog](https://github.com/getsentry/sentry-cocoa/blob/main/CHANGELOG.md#872)
  - [diff](https://github.com/getsentry/sentry-cocoa/compare/8.6.0...8.7.2)
- Bump CLI from v2.17.5 to v2.18.0 ([#2380](https://github.com/getsentry/sentry-dotnet/pull/2380))
  - [changelog](https://github.com/getsentry/sentry-cli/blob/master/CHANGELOG.md#2180)
  - [diff](https://github.com/getsentry/sentry-cli/compare/2.17.5...2.18.0)

## 3.31.0

### Features

- Initial work to support profiling in a future release. ([#2206](https://github.com/getsentry/sentry-dotnet/pull/2206))
- Create a Sentry event for failed HTTP requests ([#2320](https://github.com/getsentry/sentry-dotnet/pull/2320))
- Improve `WithScope` and add `WithScopeAsync` ([#2303](https://github.com/getsentry/sentry-dotnet/pull/2303)) ([#2309](https://github.com/getsentry/sentry-dotnet/pull/2309))
- Build .NET Standard 2.1 for Unity ([#2328](https://github.com/getsentry/sentry-dotnet/pull/2328))
- Add `RemoveExceptionFilter`, `RemoveEventProcessor` and `RemoveTransactionProcessor` extension methods on `SentryOptions` ([#2331](https://github.com/getsentry/sentry-dotnet/pull/2331))
- Include Dynamic Sampling Context with error events, when there's a transaction ([#2332](https://github.com/getsentry/sentry-dotnet/pull/2332))

### Fixes

- Buffer payloads asynchronously when appropriate ([#2297](https://github.com/getsentry/sentry-dotnet/pull/2297))
- Restore `System.Reflection.Metadata` dependency for .NET Core 3 ([#2302](https://github.com/getsentry/sentry-dotnet/pull/2302))
- Capture open transactions on disabled hubs ([#2319](https://github.com/getsentry/sentry-dotnet/pull/2319))
- Remove session breadcrumbs ([#2333](https://github.com/getsentry/sentry-dotnet/pull/2333))
- Support synchronous `HttpClient.Send` in `SentryHttpMessageHandler` ([#2336](https://github.com/getsentry/sentry-dotnet/pull/2336))
- Fix ASP.NET Core issue with missing context when using capture methods that configure scope ([#2339](https://github.com/getsentry/sentry-dotnet/pull/2339))
- Improve debug file upload handling ([#2349](https://github.com/getsentry/sentry-dotnet/pull/2349))

### Dependencies

- Bump CLI from v2.17.0 to v2.17.5 ([#2298](https://github.com/getsentry/sentry-dotnet/pull/2298), [#2318](https://github.com/getsentry/sentry-dotnet/pull/2318), [#2321](https://github.com/getsentry/sentry-dotnet/pull/2321), [#2345](https://github.com/getsentry/sentry-dotnet/pull/2345))
  - [changelog](https://github.com/getsentry/sentry-cli/blob/master/CHANGELOG.md#2175)
  - [diff](https://github.com/getsentry/sentry-cli/compare/2.17.0...2.17.5)
- Bump Cocoa SDK from v8.4.0 to v8.6.0 ([#2310](https://github.com/getsentry/sentry-dotnet/pull/2310), [#2344](https://github.com/getsentry/sentry-dotnet/pull/2344))
  - [changelog](https://github.com/getsentry/sentry-cocoa/blob/main/CHANGELOG.md#860)
  - [diff](https://github.com/getsentry/sentry-cocoa/compare/8.4.0...8.6.0)
- Bump Java SDK from v6.17.0 to v6.18.1 ([#2338](https://github.com/getsentry/sentry-dotnet/pull/2338), [#2343](https://github.com/getsentry/sentry-dotnet/pull/2343))
  - [changelog](https://github.com/getsentry/sentry-java/blob/main/CHANGELOG.md#6181)
  - [diff](https://github.com/getsentry/sentry-java/compare/6.17.0...6.18.1)

## 3.30.0

### Features

- Add `FileDiagnosticLogger` to assist with debugging the SDK ([#2242](https://github.com/getsentry/sentry-dotnet/pull/2242))
- Attach stack trace when events have captured an exception without a stack trace ([#2266](https://github.com/getsentry/sentry-dotnet/pull/2266))
- Add `Scope.Clear` and `Scope.ClearBreadcrumbs` methods ([#2284](https://github.com/getsentry/sentry-dotnet/pull/2284))
- Improvements to exception mechanism data ([#2294](https://github.com/getsentry/sentry-dotnet/pull/2294))

### Fixes

- Normalize StackFrame in-app resolution for modules & function prefixes ([#2234](https://github.com/getsentry/sentry-dotnet/pull/2234))
- Calling `AddAspNet` more than once should not block all errors from being sent ([#2253](https://github.com/getsentry/sentry-dotnet/pull/2253))
- Fix Sentry CLI arguments when using custom URL or auth token parameters ([#2259](https://github.com/getsentry/sentry-dotnet/pull/2259))
- Sentry.AspNetCore fix transaction name when path base is used and route starts with a slash ([#2265](https://github.com/getsentry/sentry-dotnet/pull/2265))
- Fix Baggage header parsing in ASP.NET (Framework) ([#2293](https://github.com/getsentry/sentry-dotnet/pull/2293))

### Dependencies

- Bump Cocoa SDK from v8.3.0 to v8.4.0 ([#2237](https://github.com/getsentry/sentry-dotnet/pull/2237), [#2248](https://github.com/getsentry/sentry-dotnet/pull/2248), [#2251](https://github.com/getsentry/sentry-dotnet/pull/2251), [#2285](https://github.com/getsentry/sentry-dotnet/pull/2285))
  - [changelog](https://github.com/getsentry/sentry-cocoa/blob/main/CHANGELOG.md#840)
  - [diff](https://github.com/getsentry/sentry-cocoa/compare/8.3.0...8.4.0)

- Bump CLI from v2.14.4 to v2.17.0 ([#2238](https://github.com/getsentry/sentry-dotnet/pull/2238), [#2244](https://github.com/getsentry/sentry-dotnet/pull/2244), [#2252](https://github.com/getsentry/sentry-dotnet/pull/2252), [#2264](https://github.com/getsentry/sentry-dotnet/pull/2264), [#2292](https://github.com/getsentry/sentry-dotnet/pull/2292))
  - [changelog](https://github.com/getsentry/sentry-cli/blob/master/CHANGELOG.md#2170)
  - [diff](https://github.com/getsentry/sentry-cli/compare/2.14.4...2.17.0)

- Bump Java SDK from v6.15.0 to v6.17.0 ([#2243](https://github.com/getsentry/sentry-dotnet/pull/2243), [#2277](https://github.com/getsentry/sentry-dotnet/pull/2277))
  - [changelog](https://github.com/getsentry/sentry-java/blob/main/CHANGELOG.md#6170)
  - [diff](https://github.com/getsentry/sentry-java/compare/6.15.0...6.17.0)

## 3.29.1

### Fixes

- Get debug image for Full PDB format on Windows ([#2222](https://github.com/getsentry/sentry-dotnet/pull/2222))
- Fix debug files not uploading for `packages.config` nuget ([#2224](https://github.com/getsentry/sentry-dotnet/pull/2224))

### Dependencies

- Bump Cocoa SDK from v8.2.0 to v8.3.0 ([#2220](https://github.com/getsentry/sentry-dotnet/pull/2220))
  - [changelog](https://github.com/getsentry/sentry-cocoa/blob/main/CHANGELOG.md#830)
  - [diff](https://github.com/getsentry/sentry-cocoa/compare/8.2.0...8.3.0)

## 3.29.0

**Notice:** The `<SentryUploadSymbols>` MSBuild property previously defaulted to `true` for projects compiled in `Release` configuration.
It is now `false` by default.  To continue uploading symbols, you must opt-in by setting it to `true`.
See the [MSBuild Setup](https://docs.sentry.io/platforms/dotnet/configuration/msbuild/) docs for further details.

### Features

- Added basic functionality to support `View Hierarchy` ([#2163](https://github.com/getsentry/sentry-dotnet/pull/2163))
- Allow `SentryUploadSources` to work even when not uploading symbols ([#2197](https://github.com/getsentry/sentry-dotnet/pull/2197))
- Add support for `BeforeSendTransaction` ([#2188](https://github.com/getsentry/sentry-dotnet/pull/2188))
- Add `EnableTracing` option to simplify enabling tracing ([#2201](https://github.com/getsentry/sentry-dotnet/pull/2201))
- Make `SentryUploadSymbols` strictly opt-in ([#2216](https://github.com/getsentry/sentry-dotnet/pull/2216))

### Fixes

- Fix assembly not found on Android in Debug configuration ([#2175](https://github.com/getsentry/sentry-dotnet/pull/2175))
- Fix context object with circular reference prevents event from being sent ([#2210](https://github.com/getsentry/sentry-dotnet/pull/2210))

### Dependencies

- Bump Java SDK from v6.13.1 to v6.15.0 ([#2185](https://github.com/getsentry/sentry-dotnet/pull/2185), [#2207](https://github.com/getsentry/sentry-dotnet/pull/2207))
  - [changelog](https://github.com/getsentry/sentry-java/blob/main/CHANGELOG.md#6150)
  - [diff](https://github.com/getsentry/sentry-java/compare/6.13.1...6.15.0)
- Bump CLI from v2.12.0 to v2.14.4 ([#2187](https://github.com/getsentry/sentry-dotnet/pull/2187), [#2215](https://github.com/getsentry/sentry-dotnet/pull/2215))
  - [changelog](https://github.com/getsentry/sentry-cli/blob/master/CHANGELOG.md#2144)
  - [diff](https://github.com/getsentry/sentry-cli/compare/2.12.0...2.14.4)
- Bump Java SDK from v6.13.1 to v6.14.0 ([#2185](https://github.com/getsentry/sentry-dotnet/pull/2185))
  - [changelog](https://github.com/getsentry/sentry-java/blob/main/CHANGELOG.md#6140)
  - [diff](https://github.com/getsentry/sentry-java/compare/6.13.1...6.14.0)
- Bump CLI from v2.12.0 to v2.14.3 ([#2187](https://github.com/getsentry/sentry-dotnet/pull/2187), [#2208](https://github.com/getsentry/sentry-dotnet/pull/2208))
  - [changelog](https://github.com/getsentry/sentry-cli/blob/master/CHANGELOG.md#2143)
  - [diff](https://github.com/getsentry/sentry-cli/compare/2.12.0...2.14.3)
- Bump Cocoa SDK from v7.31.5 to v8.2.0 ([#2203](https://github.com/getsentry/sentry-dotnet/pull/2203))
  - [changelog](https://github.com/getsentry/sentry-cocoa/blob/main/CHANGELOG.md#820)
  - [diff](https://github.com/getsentry/sentry-cocoa/compare/7.31.5...8.2.0)

## 3.28.1

### Fixes

- Fix MAUI missing breadcrumbs for lifecycle and UI events ([#2170](https://github.com/getsentry/sentry-dotnet/pull/2170))
- Fix hybrid sdk names ([#2171](https://github.com/getsentry/sentry-dotnet/pull/2171))
- Fix ASP.NET sdk name ([#2172](https://github.com/getsentry/sentry-dotnet/pull/2172))

## 3.28.0

### Features

- Added `instruction_addr_adjustment` attribute to SentryStackTrace ([#2151](https://github.com/getsentry/sentry-dotnet/pull/2151))

### Fixes

- Workaround Visual Studio "Pair to Mac" issue (on Windows), and Update bundled Cocoa SDK to version 7.31.5 ([#2164](https://github.com/getsentry/sentry-dotnet/pull/2164))
- Sentry SDK assemblies no longer have PDBs embedded. Debug symbols are uploaded to `nuget.org` as `snupkg` packages  ([#2166](https://github.com/getsentry/sentry-dotnet/pull/2166))

### Dependencies

- Bump Java SDK from v6.13.0 to v6.13.1 ([#2168](https://github.com/getsentry/sentry-dotnet/pull/2168))
  - [changelog](https://github.com/getsentry/sentry-java/blob/main/CHANGELOG.md#6131)
  - [diff](https://github.com/getsentry/sentry-java/compare/6.13.0...6.13.1)

## 3.27.1

### Fixes

- Fix Sentry CLI MSBuild for Xamarin and NetFX ([#2154](https://github.com/getsentry/sentry-dotnet/pull/2154))
- Log aborted HTTP requests as debug instead of error ([#2155](https://github.com/getsentry/sentry-dotnet/pull/2155))

## 3.27.0

### Features

- Publish `Sentry.Android.AssemblyReader` as a separate nuget package (for reuse by `Sentry.Xamarin`) ([#2127](https://github.com/getsentry/sentry-dotnet/pull/2127))
- Improvements for Sentry CLI integration ([#2145](https://github.com/getsentry/sentry-dotnet/pull/2145))
- Update bundled Android SDK to version 6.13.0 ([#2147](https://github.com/getsentry/sentry-dotnet/pull/2147))

## 3.26.2

### Fixes

- Fix Sentry CLI integration on Windows ([#2123](https://github.com/getsentry/sentry-dotnet/pull/2123)) ([#2124](https://github.com/getsentry/sentry-dotnet/pull/2124))

## 3.26.1

### Fixes

- Fix issue with Sentry CLI msbuild properties ([#2119](https://github.com/getsentry/sentry-dotnet/pull/2119))

## 3.26.0

### Features

- Use Sentry CLI after build to upload symbols ([#2107](https://github.com/getsentry/sentry-dotnet/pull/2107))

### Fixes

- Logging info instead of warning when skipping debug images ([#2101](https://github.com/getsentry/sentry-dotnet/pull/2101))
- Fix unhandled exception not captured when hub disabled ([#2103](https://github.com/getsentry/sentry-dotnet/pull/2103))
- Fix Android support for Portable PDB format when app uses split APKs ([#2108](https://github.com/getsentry/sentry-dotnet/pull/2108))
- Fix session ending as crashed for unobserved task exceptions ([#2112](https://github.com/getsentry/sentry-dotnet/pull/2112))
- Set absolute path when stripping project path on stack frame ([#2117](https://github.com/getsentry/sentry-dotnet/pull/2117))

## 3.25.0

### Features

- Add support for Portable PDB format ([#2050](https://github.com/getsentry/sentry-dotnet/pull/2050))
- Update bundled Android SDK to version 6.10.0([#2095](https://github.com/getsentry/sentry-dotnet/pull/2095))
- Update bundled Cocoa SDK to version 7.31.4 ([#2096](https://github.com/getsentry/sentry-dotnet/pull/2096))

### Fixes

- Fix db warnings caused by transaction sampled out ([#2097](https://github.com/getsentry/sentry-dotnet/pull/2097))

## 3.24.1

### Fixes

- Fix missing stack trace on UnobservedTaskException ([#2067](https://github.com/getsentry/sentry-dotnet/pull/2067))
- Fix warning caused by db connection span closed prematurely ([#2068](https://github.com/getsentry/sentry-dotnet/pull/2068))
- Attach db connections to child spans correctly ([#2071](https://github.com/getsentry/sentry-dotnet/pull/2071))
- Improve MAUI event bindings ([#2089](https://github.com/getsentry/sentry-dotnet/pull/2089))

## 3.24.0

### Features

- Simplify API for flushing events ([#2030](https://github.com/getsentry/sentry-dotnet/pull/2030))
- Update bundled Cocoa SDK to version 7.31.1 ([#2053](https://github.com/getsentry/sentry-dotnet/pull/2053))
- Update bundled Android SDK to version 6.7.1 ([#2058](https://github.com/getsentry/sentry-dotnet/pull/2058))

### Fixes

- Update unobserved task exception integration ([#2034](https://github.com/getsentry/sentry-dotnet/pull/2034))
- Fix trace propagation targets setter ([#2035](https://github.com/getsentry/sentry-dotnet/pull/2035))
- Fix DiagnosticSource integration disabled incorrectly with TracesSampler ([#2039](https://github.com/getsentry/sentry-dotnet/pull/2039))
- Update transitive dependencies to resolve security warnings ([#2045](https://github.com/getsentry/sentry-dotnet/pull/2045))
- Fix issue with Hot Restart for iOS ([#2047](https://github.com/getsentry/sentry-dotnet/pull/2047))
- Fix `CacheDirectoryPath` option on MAUI ([#2055](https://github.com/getsentry/sentry-dotnet/pull/2055))

## 3.23.1

### Fixes

- Fix concurrency bug in caching transport ([#2026](https://github.com/getsentry/sentry-dotnet/pull/2026))

## 3.23.0

### Features

- Update bundled Android SDK to version 6.5.0 ([#1984](https://github.com/getsentry/sentry-dotnet/pull/1984))
- Update bundled Cocoa SDK to version 7.28.0 ([#1988](https://github.com/getsentry/sentry-dotnet/pull/1988))
- Allow custom processors to be added as a scoped dependency ([#1979](https://github.com/getsentry/sentry-dotnet/pull/1979))
- Support DI for custom transaction processors ([#1993](https://github.com/getsentry/sentry-dotnet/pull/1993))
- Mark Transaction as aborted when unhandled exception occurs ([#1996](https://github.com/getsentry/sentry-dotnet/pull/1996))
- Build Windows and Tizen targets for `Sentry.Maui` ([#2005](https://github.com/getsentry/sentry-dotnet/pull/2005))
- Add Custom Measurements API ([#2013](https://github.com/getsentry/sentry-dotnet/pull/2013))
- Add `ISpan.GetTransaction` convenience method ([#2014](https://github.com/getsentry/sentry-dotnet/pull/2014))

### Fixes

- Split Android and Cocoa bindings into separate projects ([#1983](https://github.com/getsentry/sentry-dotnet/pull/1983))
  - NuGet package `Sentry` now depends on `Sentry.Bindings.Android` for `net6.0-android` targets.
  - NuGet package `Sentry` now depends on `Sentry.Bindings.Cocoa` for `net6.0-ios` and `net6.0-maccatalyst` targets.
- Exclude EF error message from logging ([#1980](https://github.com/getsentry/sentry-dotnet/pull/1980))
- Ensure logs with lower levels are captured by `Sentry.Extensions.Logging` ([#1992](https://github.com/getsentry/sentry-dotnet/pull/1992))
- Fix bug with pre-formatted strings passed to diagnostic loggers ([#2004](https://github.com/getsentry/sentry-dotnet/pull/2004))
- Fix DI issue by binding to MAUI using lifecycle events ([#2006](https://github.com/getsentry/sentry-dotnet/pull/2006))
- Unhide `SentryEvent.Exception` ([#2011](https://github.com/getsentry/sentry-dotnet/pull/2011))
- Bump `Google.Cloud.Functions.Hosting` to version 1.1.0 ([#2015](https://github.com/getsentry/sentry-dotnet/pull/2015))
- Fix default host issue for the Sentry Tunnel middleware ([#2019](https://github.com/getsentry/sentry-dotnet/pull/2019))

## 3.22.0

### Features

- `SentryOptions.AttachStackTrace` is now enabled by default. ([#1907](https://github.com/getsentry/sentry-dotnet/pull/1907))
- Update Sentry Android SDK to version 6.4.1 ([#1911](https://github.com/getsentry/sentry-dotnet/pull/1911))
- Update Sentry Cocoa SDK to version 7.24.1 ([#1912](https://github.com/getsentry/sentry-dotnet/pull/1912))
- Add `TransactionNameSource` annotation ([#1910](https://github.com/getsentry/sentry-dotnet/pull/1910))
- Use URL path in transaction names instead of "Unknown Route" ([#1919](https://github.com/getsentry/sentry-dotnet/pull/1919))
  - NOTE: This change effectively ungroups transactions that were previously grouped together under "Unkown Route".
- Add `User.Segment` property ([#1920](https://github.com/getsentry/sentry-dotnet/pull/1920))
- Add support for custom `JsonConverter`s ([#1934](https://github.com/getsentry/sentry-dotnet/pull/1934))
- Support more types for message template tags in SentryLogger ([#1945](https://github.com/getsentry/sentry-dotnet/pull/1945))
- Support Dynamic Sampling ([#1953](https://github.com/getsentry/sentry-dotnet/pull/1953))

### Fixes

- Reduce lock contention when sampling ([#1915](https://github.com/getsentry/sentry-dotnet/pull/1915))
- Dont send transaction for OPTIONS web request ([#1921](https://github.com/getsentry/sentry-dotnet/pull/1921))
- Fix missing details when aggregate exception is filtered out ([#1922](https://github.com/getsentry/sentry-dotnet/pull/1922))
- Exception filters should consider child exceptions of an `AggregateException` ([#1924](https://github.com/getsentry/sentry-dotnet/pull/1924))
- Add Blazor WASM detection to set IsGlobalModeEnabled to true ([#1931](https://github.com/getsentry/sentry-dotnet/pull/1931))
- Respect Transaction.IsSampled in SqlListener ([#1933](https://github.com/getsentry/sentry-dotnet/pull/1933))
- Ignore null Context values ([#1942](https://github.com/getsentry/sentry-dotnet/pull/1942))
- Tags should not differ based on current culture ([#1949](https://github.com/getsentry/sentry-dotnet/pull/1949))
- Always recalculate payload length ([#1957](https://github.com/getsentry/sentry-dotnet/pull/1957))
- Fix issues with envelope deserialization ([#1965](https://github.com/getsentry/sentry-dotnet/pull/1965))
- Set default trace status to `ok` instead of `unknown_error` ([#1970](https://github.com/getsentry/sentry-dotnet/pull/1970))
- Fix reported error count on a crashed session update ([#1972](https://github.com/getsentry/sentry-dotnet/pull/1972))

## 3.21.0

Includes Sentry.Maui Preview 3

### Features

- Add ISentryTransactionProcessor ([#1862](https://github.com/getsentry/sentry-dotnet/pull/1862))
- Added 'integrations' to SdkVersion ([#1820](https://github.com/getsentry/sentry-dotnet/pull/1820))
- Updated Sentry Android SDK to version 6.3.0 ([#1826](https://github.com/getsentry/sentry-dotnet/pull/1826))
- Add the Sentry iOS SDK ([#1829](https://github.com/getsentry/sentry-dotnet/pull/1829))
- Enable Scope Sync for iOS ([#1834](https://github.com/getsentry/sentry-dotnet/pull/1834))
- Add API for deliberately crashing an app ([#1842](https://github.com/getsentry/sentry-dotnet/pull/1842))
- Add Mac Catalyst target ([#1848](https://github.com/getsentry/sentry-dotnet/pull/1848))
- Add `Distribution` properties ([#1851](https://github.com/getsentry/sentry-dotnet/pull/1851))
- Add and configure options for the iOS SDK ([#1849](https://github.com/getsentry/sentry-dotnet/pull/1849))
- Set default `Release` and `Distribution` for iOS and Android ([#1856](https://github.com/getsentry/sentry-dotnet/pull/1856))
- Apply WinUI 3 exception handler in Sentry core ([#1863](https://github.com/getsentry/sentry-dotnet/pull/1863))
- Copy context info from iOS ([#1884](https://github.com/getsentry/sentry-dotnet/pull/1884))

### Fixes

- Parse "Mono Unity IL2CPP" correctly in platform runtime name ([#1742](https://github.com/getsentry/sentry-dotnet/pull/1742))
- Fix logging loop with NLog sentry ([#1824](https://github.com/getsentry/sentry-dotnet/pull/1824))
- Fix logging loop with Serilog sentry ([#1828](https://github.com/getsentry/sentry-dotnet/pull/1828))
- Skip attachment if stream is empty ([#1854](https://github.com/getsentry/sentry-dotnet/pull/1854))
- Allow some mobile options to be modified from defaults ([#1857](https://github.com/getsentry/sentry-dotnet/pull/1857))
- Fix environment name casing issue ([#1861](https://github.com/getsentry/sentry-dotnet/pull/1861))
- Null check HttpContext in SystemWebVersionLocator ([#1881](https://github.com/getsentry/sentry-dotnet/pull/1881))
- Fix detection of .NET Framework 4.8.1 ([#1885](https://github.com/getsentry/sentry-dotnet/pull/1885))
- Flush caching transport with main flush ([#1890](https://github.com/getsentry/sentry-dotnet/pull/1890))
- Fix Sentry interfering with MAUI's focus events ([#1891](https://github.com/getsentry/sentry-dotnet/pull/1891))
- Stop using `server-os` and `server-runtime` ([#1893](https://github.com/getsentry/sentry-dotnet/pull/1893))

## 3.20.1

### Fixes

- URGENT: Fix events rejected due to duplicate `sent_at` header when offline caching is enabled through `CacheDirectoryPath` ([#1818](https://github.com/getsentry/sentry-dotnet/pull/1818))
- Fix null ref in aspnet TryGetTraceHeader ([#1807](https://github.com/getsentry/sentry-dotnet/pull/1807))

## 3.20.0

### Features

- Use `sent_at` instead of `sentry_timestamp` to reduce clock skew ([#1690](https://github.com/getsentry/sentry-dotnet/pull/1690))
- Send project root path with events ([#1739](https://github.com/getsentry/sentry-dotnet/pull/1739))

### Fixes

- Detect MVC versioning in route ([#1731](https://github.com/getsentry/sentry-dotnet/pull/1731))
- Fix error with `ConcurrentHashMap` on Android <= 9 ([#1761](https://github.com/getsentry/sentry-dotnet/pull/1761))
- Minor improvements to `BackgroundWorker` ([#1773](https://github.com/getsentry/sentry-dotnet/pull/1773))
- Make GzipRequestBodyHandler respect async ([#1776](https://github.com/getsentry/sentry-dotnet/pull/1776))
- Fix race condition in handling of `InitCacheFlushTimeout` ([#1784](https://github.com/getsentry/sentry-dotnet/pull/1784))
- Fix exceptions on background thread not reported in Unity ([#1794](https://github.com/getsentry/sentry-dotnet/pull/1794))

## 3.19.0

Includes Sentry.Maui Preview 2

### Features

- Expose `EnumerateChainedExceptions` ([#1733](https://github.com/getsentry/sentry-dotnet/pull/1733))
- Android Scope Sync ([#1737](https://github.com/getsentry/sentry-dotnet/pull/1737))
- Enable logging in MAUI ([#1738](https://github.com/getsentry/sentry-dotnet/pull/1738))
- Support `IntPtr` and `UIntPtr` serialization ([#1746](https://github.com/getsentry/sentry-dotnet/pull/1746))
- Log Warning when secret is detected in DSN ([#1749](https://github.com/getsentry/sentry-dotnet/pull/1749))
- Catch permission exceptions on Android ([#1750](https://github.com/getsentry/sentry-dotnet/pull/1750))
- Enable offline caching in MAUI ([#1753](https://github.com/getsentry/sentry-dotnet/pull/1753))
- Send client report when flushing queue ([#1757](https://github.com/getsentry/sentry-dotnet/pull/1757))

### Fixes

- Set MAUI minimum version ([#1728](https://github.com/getsentry/sentry-dotnet/pull/1728))
- Don't allow `SentryDiagnosticListenerIntegration` to be added multiple times ([#1748](https://github.com/getsentry/sentry-dotnet/pull/1748))
- Catch permission exceptions for MAUI ([#1750](https://github.com/getsentry/sentry-dotnet/pull/1750))
- Don't allow newlines in diagnostic logger messages ([#1756](https://github.com/getsentry/sentry-dotnet/pull/1756))

## 3.18.0

Includes Sentry.Maui Preview 1

### Features

- Move tunnel functionality into Sentry.AspNetCore ([#1645](https://github.com/getsentry/sentry-dotnet/pull/1645))
- Make `HttpContext` available for sampling decisions ([#1682](https://github.com/getsentry/sentry-dotnet/pull/1682))
- Send the .NET Runtime Identifier to Sentry ([#1708](https://github.com/getsentry/sentry-dotnet/pull/1708))
- Added a new `net6.0-android` target for the `Sentry` core library, which bundles the [Sentry Android SDK](https://docs.sentry.io/platforms/android/):
  - Initial .NET 6 Android support ([#1288](https://github.com/getsentry/sentry-dotnet/pull/1288))
  - Update Android Support ([#1669](https://github.com/getsentry/sentry-dotnet/pull/1669))
  - Update Sentry-Android to 6.0.0-rc.1 ([#1686](https://github.com/getsentry/sentry-dotnet/pull/1686))
  - Update Sentry-Android to 6.0.0 ([#1697](https://github.com/getsentry/sentry-dotnet/pull/1697))
  - Set Java/Android SDK options ([#1694](https://github.com/getsentry/sentry-dotnet/pull/1694))
  - Refactor and update Android options ([#1705](https://github.com/getsentry/sentry-dotnet/pull/1705))
  - Add Android OS information to the event context ([#1716](https://github.com/getsentry/sentry-dotnet/pull/1716))
- Added a new `Sentry.Maui` integration library for the [.NET MAUI](https://dotnet.microsoft.com/apps/maui) platform:
  - Initial MAUI support ([#1663](https://github.com/getsentry/sentry-dotnet/pull/1663))
  - Continue with adding MAUI support ([#1670](https://github.com/getsentry/sentry-dotnet/pull/1670))
  - MAUI events become extra context in Sentry events ([#1706](https://github.com/getsentry/sentry-dotnet/pull/1706))
  - Add options for PII breadcrumbs from MAUI events ([#1709](https://github.com/getsentry/sentry-dotnet/pull/1709))
  - Add device information to the event context ([#1713](https://github.com/getsentry/sentry-dotnet/pull/1713))
  - Add platform OS information to the event context ([#1717](https://github.com/getsentry/sentry-dotnet/pull/1717))

### Fixes

- Remove IInternalSdkIntegration ([#1656](https://github.com/getsentry/sentry-dotnet/pull/1656))
- On async Main, dont unregister unhandled exception before capturing crash  ([#321](https://github.com/getsentry/sentry-dotnet/issues/321))
- Handle BadHttpRequestException from Kestrel inside SentryTunnelMiddleware ([#1673](https://github.com/getsentry/sentry-dotnet/pull/1673))
- Improve timestamp precision of transactions and spans ([#1680](https://github.com/getsentry/sentry-dotnet/pull/1680))
- Flatten AggregateException ([#1672](https://github.com/getsentry/sentry-dotnet/pull/1672))
  - NOTE: This can affect grouping. You can keep the original behavior by setting the option `KeepAggregateException` to `true`.
- Serialize stack frame addresses as strings. ([#1692](https://github.com/getsentry/sentry-dotnet/pull/1692))
- Improve serialization perf and fix memory leak in `SentryEvent` ([#1693](https://github.com/getsentry/sentry-dotnet/pull/1693))
- Add type checking in contexts TryGetValue ([#1700](https://github.com/getsentry/sentry-dotnet/pull/1700))
- Restore serialization of the `Platform` name ([#1702](https://github.com/getsentry/sentry-dotnet/pull/1702))

## 3.17.1

### Fixes

- Rework how the `InitCacheFlushTimeout` option is implemented. ([#1644](https://github.com/getsentry/sentry-dotnet/pull/1644))
- Add retry logic to the caching transport when moving files back from the processing folder. ([#1649](https://github.com/getsentry/sentry-dotnet/pull/1649))

## 3.17.0

**Notice:** If you are using self-hosted Sentry, this version and forward requires either Sentry version >= [21.9.0](https://github.com/getsentry/relay/blob/master/CHANGELOG.md#2190), or you must manually disable sending client reports via the `SendClientReports` option.

### Features

- Collect and send Client Reports to Sentry, which contain counts of discarded events. ([#1556](https://github.com/getsentry/sentry-dotnet/pull/1556))
- Expose `ITransport` and `SentryOptions.Transport` public, to support using custom transports ([#1602](https://github.com/getsentry/sentry-dotnet/pull/1602))
- Android native crash support ([#1288](https://github.com/getsentry/sentry-dotnet/pull/1288))

### Fixes

- Workaround `System.Text.Json` issue with Unity IL2CPP. ([#1583](https://github.com/getsentry/sentry-dotnet/pull/1583))
- Demystify stack traces for exceptions that fire in a `BeforeSend` callback. ([#1587](https://github.com/getsentry/sentry-dotnet/pull/1587))
- Obsolete `Platform` and always write `csharp` ([#1610](https://github.com/getsentry/sentry-dotnet/pull/1610))
- Fix a minor issue in the caching transport related to recovery of files from previous session. ([#1617](https://github.com/getsentry/sentry-dotnet/pull/1617))
- Better DisableAppDomainProcessExitFlush docs ([#1634](https://github.com/getsentry/sentry-dotnet/pull/1634))

## 3.16.0

### Features

- Use a default value of 60 seconds if a `Retry-After` header is not present. ([#1537](https://github.com/getsentry/sentry-dotnet/pull/1537))
- Add new Protocol definitions for DebugImages and AddressMode ([#1513](https://github.com/getsentry/sentry-dotnet/pull/1513))
- Add `HttpTransport` extensibility and synchronous serialization support ([#1560](https://github.com/getsentry/sentry-dotnet/pull/1560))
- Add `UseAsyncFileIO` to Sentry options (enabled by default) ([#1564](https://github.com/getsentry/sentry-dotnet/pull/1564))

### Fixes

- Fix event dropped by bad attachment when no logger is set. ([#1557](https://github.com/getsentry/sentry-dotnet/pull/1557))
- Ignore zero properties for MemoryInfo ([#1531](https://github.com/getsentry/sentry-dotnet/pull/1531))
- Cleanup diagnostic source ([#1529](https://github.com/getsentry/sentry-dotnet/pull/1529))
- Remove confusing message Successfully sent cached envelope ([#1542](https://github.com/getsentry/sentry-dotnet/pull/1542))
- Fix infinite loop in SentryDatabaseLogging.UseBreadcrumbs ([#1543](https://github.com/getsentry/sentry-dotnet/pull/1543))
- GetFromRuntimeInformation() in try-catch  ([#1554](https://github.com/getsentry/sentry-dotnet/pull/1554))
- Make `Contexts` properties more thread-safe ([#1571](https://github.com/getsentry/sentry-dotnet/pull/1571))
- Fix `PlatformNotSupportedException` exception on `net6.0-maccatalyst` targets ([#1567](https://github.com/getsentry/sentry-dotnet/pull/1567))
- In ASP.Net Core, make sure that `SentrySdk.LastEventId` is accessible from exception handler pages ([#1573](https://github.com/getsentry/sentry-dotnet/pull/1573))

## 3.15.0

### Features

- Expose ConfigureAppFrame as a public static function. ([#1493](https://github.com/getsentry/sentry-dotnet/pull/1493))

### Fixes

- Make `SentryDiagnosticSubscriber._disposableListeners` thread safe ([#1506](https://github.com/getsentry/sentry-dotnet/pull/1506))
- Adjust database span names by replacing `_` to `.`. `db.query_compiler` becomes `db.query.compile`. ([#1502](https://github.com/getsentry/sentry-dotnet/pull/1502))

## 3.14.1

### Fixes

- Fix caching transport with attachments ([#1489](https://github.com/getsentry/sentry-dotnet/pull/1489))
- Revert Sentry in implicit usings ([#1490](https://github.com/getsentry/sentry-dotnet/pull/1490))

## 3.14.0

### Features

- Add the delegate TransactionNameProvider to allow the name definition from Unknown transactions on ASP.NET Core ([#1421](https://github.com/getsentry/sentry-dotnet/pull/1421))
- SentrySDK.WithScope is now obsolete in favour of overloads of CaptureEvent, CaptureMessage, CaptureException ([#1412](https://github.com/getsentry/sentry-dotnet/pull/1412))
- Add Sentry to global usings when ImplicitUsings is enabled (`<ImplicitUsings>true</ImplicitUsings>`) ([#1398](https://github.com/getsentry/sentry-dotnet/pull/1398))
- The implementation of the background worker can now be changed ([#1450](https://github.com/getsentry/sentry-dotnet/pull/1450))
- Map reg key 528449 to net48 ([#1465](https://github.com/getsentry/sentry-dotnet/pull/1465))
- Improve logging for failed JSON serialization ([#1473](https://github.com/getsentry/sentry-dotnet/pull/1473))

### Fixes

- Handle exception from crashedLastRun callback ([#1328](https://github.com/getsentry/sentry-dotnet/pull/1328))
- Reduced the logger noise from EF when not using Performance Monitoring ([#1441](https://github.com/getsentry/sentry-dotnet/pull/1441))
- Create CachingTransport directories in constructor to avoid DirectoryNotFoundException ([#1432](https://github.com/getsentry/sentry-dotnet/pull/1432))
- UnobservedTaskException is now considered as Unhandled ([#1447](https://github.com/getsentry/sentry-dotnet/pull/1447))
- Avoid calls the Thread.CurrentThread where possible ([#1466](https://github.com/getsentry/sentry-dotnet/pull/1466))
- Rename thread pool protocol keys to snake case ([#1472](https://github.com/getsentry/sentry-dotnet/pull/1472))
- Treat IOException as a network issue ([#1476](https://github.com/getsentry/sentry-dotnet/pull/1476))
- Fix incorrect sdk name in envelope header ([#1474](https://github.com/getsentry/sentry-dotnet/pull/1474))
- Use Trace.WriteLine for TraceDiagnosticLogger ([#1475](https://github.com/getsentry/sentry-dotnet/pull/1475))
- Remove Exception filters to work around Unity bug on 2019.4.35f IL2CPP ([#1486](https://github.com/getsentry/sentry-dotnet/pull/1486))

## 3.13.0

### Features

- Add CaptureLastError as an extension method to the Server class on ASP.NET ([#1411](https://github.com/getsentry/sentry-dotnet/pull/1411))
- Add IsDynamicCode* to events ([#1418](https://github.com/getsentry/sentry-dotnet/pull/1418))

### Fixes

- Dispose of client should only flush ([#1354](https://github.com/getsentry/sentry-dotnet/pull/1354))

## 3.12.3

### Fixes

- Events no longer get dropped because of non-serializable contexts or attachments ([#1401](https://github.com/getsentry/sentry-dotnet/pull/1401))
- Add MemoryInfo to sentry event ([#1337](https://github.com/getsentry/sentry-dotnet/pull/1337))
- Report ThreadPool stats ([#1399](https://github.com/getsentry/sentry-dotnet/pull/1399))

## 3.12.2

### Fixes

- log through serialization ([#1388](https://github.com/getsentry/sentry-dotnet/pull/1388))
- Attaching byte arrays to the scope no longer leads to ObjectDisposedException ([#1384](https://github.com/getsentry/sentry-dotnet/pull/1384))
- Operation cancel while flushing cache no longer logs an errors ([#1352](https://github.com/getsentry/sentry-dotnet/pull/1352))
- Dont fail for attachment read error ([#1378](https://github.com/getsentry/sentry-dotnet/pull/1378))
- Fix file locking in attachments ([#1377](https://github.com/getsentry/sentry-dotnet/pull/1377))

## 3.12.1

### Features

- Dont log "Ignoring request with Size" when null ([#1348](https://github.com/getsentry/sentry-dotnet/pull/1348))
- Move to stable v6 for `Microsoft.Extensions.*` packages ([#1347](https://github.com/getsentry/sentry-dotnet/pull/1347))
- bump Ben.Demystifier adding support for Microsoft.Bcl.AsyncInterfaces([#1349](https://github.com/getsentry/sentry-dotnet/pull/1349))

### Fixes

- Fix EF Core garbage collected messages and ordering ([#1368](https://github.com/getsentry/sentry-dotnet/pull/1368))
- Update X-Sentry-Auth header to include correct sdk name and version ([#1333](https://github.com/getsentry/sentry-dotnet/pull/1333))

## 3.12.0

### Features

- Add automatic spans to Entity Framework operations ([#1107](https://github.com/getsentry/sentry-dotnet/pull/1107))

### Fixes

- Avoid using the same connection Span for the same ConnectionId ([#1317](https://github.com/getsentry/sentry-dotnet/pull/1317))
- Finish unfinished Spans on Transaction completion ([#1296](https://github.com/getsentry/sentry-dotnet/pull/1296))

## 3.12.0-alpha.1

### Features

- .NET 6 specific targets ([#939](https://github.com/getsentry/sentry-dotnet/pull/939))

## 3.11.1

### Fixes

- Forward the IP of the client with whe tunnel middleware ([#1310](getsentry/sentry-dotnet/pull/1310))

## 3.11.0

### Features

- Sentry Sessions status as Breadcrumbs ([#1263](https://github.com/getsentry/sentry-dotnet/pull/1263))
- Enhance GCP Integraction with performance monitoring and revision number ([#1286](https://github.com/getsentry/sentry-dotnet/pull/1286))
- Bump Ben.Demystifier to support .NET 6 ([#1290](https://github.com/getsentry/sentry-dotnet/pull/1290))

### Fixes

- ASP.NET Core: Data from Scope in options should be applied on each request ([#1270](https://github.com/getsentry/sentry-dotnet/pull/1270))
- Add missing `ConfigureAwaits(false)` for `async using` ([#1276](https://github.com/getsentry/sentry-dotnet/pull/1276))
- Fix missing handled tag when events are logged via an ASP.NET Core pipeline logger ([#1284](getsentry/sentry-dotnet/pull/1284))

## 3.10.0

### Features

- Add additional primitive values as tags on SentryLogger ([#1246](https://github.com/getsentry/sentry-dotnet/pull/1246))

### Fixes

- Events are now sent on Google Gloud Functions Integration ([#1249](https://github.com/getsentry/sentry-dotnet/pull/1249))
- Cache envelope headers ([#1242](https://github.com/getsentry/sentry-dotnet/pull/1242))
- Avoid replacing Transaction Name on ASP.NET Core by null or empty ([#1215](https://github.com/getsentry/sentry-dotnet/pull/1215))
- Ignore DiagnosticSource Integration if no Sampling available ([#1238](https://github.com/getsentry/sentry-dotnet/pull/1238))

## 3.9.4

### Fixes

- Unity Android support: check for native crashes before closing session as Abnormal ([#1222](https://github.com/getsentry/sentry-dotnet/pull/1222))

## 3.9.3

### Fixes

- Add missing PathBase from ASP.NET Core ([#1198](https://github.com/getsentry/sentry-dotnet/pull/1198))
- Use fallback if route pattern is MVC ([#1188](https://github.com/getsentry/sentry-dotnet/pull/1188))
- Move UseSentryTracing to different namespace ([#1200](https://github.com/getsentry/sentry-dotnet/pull/1200))
- Prevent duplicate package reporting ([#1197](https://github.com/getsentry/sentry-dotnet/pull/1197))

## 3.9.2

### Fixes

- Exceptions from UnhandledExceptionIntegration were not marking sessions as crashed ([#1193](https://github.com/getsentry/sentry-dotnet/pull/1193))

## 3.9.1

### Fixes

- Removed braces from tag keys on DefaultSentryScopeStateProcessor ([#1183](https://github.com/getsentry/sentry-dotnet/pull/1183))
- Fix SQLClient unplanned behaviors ([#1179](https://github.com/getsentry/sentry-dotnet/pull/1179))
- Add fallback to Scope Stack from AspNet ([#1180](https://github.com/getsentry/sentry-dotnet/pull/1180))

## 3.9.0

### Features

- EF Core and SQLClient performance monitoring integration ([#1154](https://github.com/getsentry/sentry-dotnet/pull/1154))
- Improved SDK diagnostic logs ([#1161](https://github.com/getsentry/sentry-dotnet/pull/1161))
- Add Scope observer to SentryOptions ([#1153](https://github.com/getsentry/sentry-dotnet/pull/1153))

### Fixes

- Fix end session from Hub adapter not being passed to SentrySDK ([#1158](https://github.com/getsentry/sentry-dotnet/pull/1158))
- Installation id catches dir not exist([#1159](https://github.com/getsentry/sentry-dotnet/pull/1159))
- Set error status to transaction if http has exception and ok status ([#1143](https://github.com/getsentry/sentry-dotnet/pull/1143))
- Fix max breadcrumbs limit when MaxBreadcrumbs is zero or lower ([#1145](https://github.com/getsentry/sentry-dotnet/pull/1145))

## 3.8.3

### Features

- New package Sentry.Tunnel to proxy Sentry events ([#1133](https://github.com/getsentry/sentry-dotnet/pull/1133))

### Fixes

- Avoid serializing dangerous types ([#1134](https://github.com/getsentry/sentry-dotnet/pull/1134))
- Don't cancel cache flushing on init ([#1139](https://github.com/getsentry/sentry-dotnet/pull/1139))

## 3.8.2

### Fixes

- Add IsParentSampled to ITransactionContext ([#1128](https://github.com/getsentry/sentry-dotnet/pull/1128)
- Avoid warn in global mode ([#1132](https://github.com/getsentry/sentry-dotnet/pull/1132))
- Fix `ParentSampledId` being reset on `Transaction` ([#1130](https://github.com/getsentry/sentry-dotnet/pull/1130))

## 3.8.1

### Fixes

- Persisted Sessions logging ([#1125](https://github.com/getsentry/sentry-dotnet/pull/1125))
- Don't log an error when attempting to recover a persisted session but none exists ([#1123](https://github.com/getsentry/sentry-dotnet/pull/1123))

### Features

- Introduce scope stack abstraction to support global scope on desktop and mobile applications and `HttpContext`-backed scoped on legacy ASP.NET ([#1124](https://github.com/getsentry/sentry-dotnet/pull/1124))

## 3.8.0

### Fixes

- ASP.NET Core: fix handled not being set for Handled exceptions ([#1111](https://github.com/getsentry/sentry-dotnet/pull/1111))

### Features

- File system persistence for sessions ([#1105](https://github.com/getsentry/sentry-dotnet/pull/1105))

## 3.7.0

### Features

- Add HTTP request breadcrumb ([#1113](https://github.com/getsentry/sentry-dotnet/pull/1113))
- Integration for Google Cloud Functions ([#1085](https://github.com/getsentry/sentry-dotnet/pull/1085))
- Add ClearAttachments to Scope ([#1104](https://github.com/getsentry/sentry-dotnet/pull/1104))
- Add additional logging and additional fallback for installation ID ([#1103](https://github.com/getsentry/sentry-dotnet/pull/1103))

### Fixes

- Avoid Unhandled Exception on .NET 461 if the Registry Access threw an exception ([#1101](https://github.com/getsentry/sentry-dotnet/pull/1101))

## 3.6.1

### Fixes

- `IHub.ResumeSession()`: don't start a new session if pause wasn't called or if there is no active session ([#1089](https://github.com/getsentry/sentry-dotnet/pull/1089))
- Fixed incorrect order when getting the last active span ([#1094](https://github.com/getsentry/sentry-dotnet/pull/1094))
- Fix logger call in BackgroundWorker that caused a formatting exception in runtime ([#1092](https://github.com/getsentry/sentry-dotnet/pull/1092))

## 3.6.0

### Features

- Implement pause & resume session ([#1069](https://github.com/getsentry/sentry-dotnet/pull/1069))
- Add auto session tracking ([#1068](https://github.com/getsentry/sentry-dotnet/pull/1068))
- Add SDK information to envelope ([#1084](https://github.com/getsentry/sentry-dotnet/pull/1084))
- Add ReportAssembliesMode in favor of ReportAssemblies ([#1079](https://github.com/getsentry/sentry-dotnet/pull/1079))

### Fixes

- System.Text.Json 5.0.2 ([#1078](https://github.com/getsentry/sentry-dotnet/pull/1078))

## 3.6.0-alpha.2

### Features

- Extended Device and GPU protocol; public IJsonSerializable ([#1063](https://github.com/getsentry/sentry-dotnet/pull/1063))
- ASP.NET Core: Option `AdjustStandardEnvironmentNameCasing` to opt-out from lower casing env name. [#1057](https://github.com/getsentry/sentry-dotnet/pull/1057)
- Sessions: Improve exception check in `CaptureEvent(...)` for the purpose of reporting errors in session ([#1058](https://github.com/getsentry/sentry-dotnet/pull/1058))
- Introduce TraceDiagnosticLogger and obsolete DebugDiagnosticLogger ([#1048](https://github.com/getsentry/sentry-dotnet/pull/1048))

### Fixes

- Handle error thrown while trying to get `BootTime` on PS4 with IL2CPP ([#1062](https://github.com/getsentry/sentry-dotnet/pull/1062))
- Use SentryId for ISession.Id ([#1052](https://github.com/getsentry/sentry-dotnet/pull/1052))
- Add System.Reflection.Metadata as a dependency for netcoreapp3.0 target([#1064](https://github.com/getsentry/sentry-dotnet/pull/1064))

## 3.6.0-alpha.1

### Features

- Implemented client-mode release health ([#1013](https://github.com/getsentry/sentry-dotnet/pull/1013))

### Fixes

- Report lowercase staging environment for ASP.NET Core ([#1046](https://github.com/getsentry/sentry-unity/pull/1046))

## 3.5.0

### Features

- Report user IP address for ASP.NET Core ([#1045](https://github.com/getsentry/sentry-unity/pull/1045))

### Fixes

- Connect middleware exceptions to transactions ([#1043](https://github.com/getsentry/sentry-dotnet/pull/1043))
- Hub.IsEnabled set to false when Hub disposed ([#1021](https://github.com/getsentry/sentry-dotnet/pull/1021))

## 3.4.0

### Features

- Sentry.EntityFramework moved to this repository ([#1017](https://github.com/getsentry/sentry-dotnet/pull/1017))
- Additional `netstandard2.1` target added. Sample with .NET Core 3.1 console app.
- `UseBreadcrumbs` is called automatically by `AddEntityFramework`

### Fixes

- Normalize line breaks ([#1016](https://github.com/getsentry/sentry-dotnet/pull/1016))
- Finish span with exception in SentryHttpMessageHandler ([#1037](https://github.com/getsentry/sentry-dotnet/pull/1037))

## 3.4.0-beta.0

### Features

- Serilog: Add support for Serilog.Formatting.ITextFormatter ([#998](https://github.com/getsentry/sentry-dotnet/pull/998))
- simplify ifdef ([#1010](https://github.com/getsentry/sentry-dotnet/pull/1010))
- Use `DebugDiagnosticLogger` as the default logger for legacy ASP.NET ([#1012](https://github.com/getsentry/sentry-dotnet/pull/1012))
- Adjust parameter type in `AddBreadcrumb` to use `IReadOnlyDictionary<...>` instead of `Dictionary<...>` ([#1000](https://github.com/getsentry/sentry-dotnet/pull/1000))
- await dispose everywhere ([#1009](https://github.com/getsentry/sentry-dotnet/pull/1009))
- Further simplify transaction integration from legacy ASP.NET ([#1011](https://github.com/getsentry/sentry-dotnet/pull/1011))

## 3.3.5-beta.0

### Features

- Default environment to "debug" if running with debugger attached (#978)
- ASP.NET Classic: `HttpContext.StartSentryTransaction()` extension method (#996)

### Fixes

- Unity can have negative line numbers ([#994](https://github.com/getsentry/sentry-dotnet/pull/994))
- Fixed an issue where an attempt to deserialize `Device` with a non-system time zone failed ([#993](https://github.com/getsentry/sentry-dotnet/pull/993))

## 3.3.4

### Features

- Env var to keep large envelopes if they are rejected by Sentry (#957)

### Fixes

- serialize parent_span_id in contexts.trace (#958)

## 3.3.3

### Fixes

- boot time detection can fail in some cases (#955)

## 3.3.2

### Fixes

- Don't override Span/Transaction status on Finish(...) if status was not provided explicitly (#928) @Tyrrrz
- Fix startup time shows incorrect value on macOS/Linux. Opt-out available for IL2CPP. (#948)

## 3.3.1

### Fixes

- Move Description field from Transaction to Trace context (#924) @Tyrrrz
- Drop unfinished spans from transaction (#923) @Tyrrrz
- Don't dispose the SDK when UnobservedTaskException is captured (#925) @bruno-garcia
- Fix spans not inheriting TraceId from transaction (#922) @Tyrrrz

## 3.3.0

### Features

- Add StartupTime and Device.BootTime (#887) @lucas-zimerman
- Link events to currently active span (#909) @Tyrrrz
- Add useful contextual data to TransactionSamplingContext in ASP.NET Core integration (#910) @Tyrrrz

### Changes

- Limit max spans in transaction to 1000 (#908) @Tyrrrz

## 3.2.0

### Changes

- Changed the underlying implementation of `ITransaction` and `ISpan`. `IHub.CaptureTransaction` now takes a `Transaction` instead of `ITransaction`. (#880) @Tyrrrz
- Add IsParentSampled to TransactionContext (#885) @Tyrrrz
- Retrieve CurrentVersion for ASP.NET applications (#884) @lucas-zimerman
- Make description parameter nullable on `ISpan.StartChild(...)` and related methods (#900) @Tyrrrz
- Add Platform to Transaction, mimicking the same property on SentryEvent (#901) @Tyrrrz

## 3.1.0

### Features

- Adding TaskUnobservedTaskExceptionIntegration to default integrations and method to remove it (#870) @FilipNemec
- Enrich transactions with more data (#875) @Tyrrrz

### Fixes

- Don't add version prefix in release if it's already set (#877) @Tyrrrz

## 3.0.8

### Features

- Add AddSentryTag and AddSentryContext Extensions for exception class (#834) @lucas-zimerman
- Associate span exceptions with event exceptions (#848) @Tyrrrz
- MaxCacheItems option to control files on disk (#846) @Tyrrrz
- Move SentryHttpMessageHandlerBuilderFilter to Sentry.Extensions.Logging (#845) @Tyrrrz

### Fixes

- Fix CachingTransport throwing an exception when it can't move the files from the previous session (#871) @Tyrrrz

## 3.0.7

### Changes

- Don't write timezone_display_name if it's the same as the ID (#837) @Tyrrrz
- Serialize arbitrary objects in contexts (#838) @Tyrrrz

## 3.0.6

### Fixes

- Fix serialization of transactions when filesystem caching is enabled. (#815) @Tyrrrz
- Fix UWP not registering exceptions (#821) @lucas-zimerman
- Fix tracing middleware (#813) @Tyrrrz

## 3.0.5

### Changes

- Fix transaction sampling (#810) @Tyrrrz

## 3.0.4

### Changes

- Don't add logs coming from Sentry as breadcrumbs (fixes stack overflow exception) (#797) @Tyrrrz
- Consolidate logic for resolving hub (fixes bug "SENTRY_DSN is not defined") (#795) @Tyrrrz
- Add SetFingerprint overload that takes `params string[]` (#796) @Tyrrrz
- Create spans for outgoing HTTP requests (#802) @Tyrrrz
- Finish span on exception in SentryHttpMessageHandler (#806) @Tyrrrz
- Fix ObjectDisposedException caused by object reuse in RetryAfterHandler (#807) @Tyrrrz

## 3.0.3

### Changes

- Fix DI issues in ASP.NET Core + SentryHttpMessageHandlerBuilderFilter (#789) @Tyrrrz
- Fix incorrect NRT on SpanContext.ctor (#788) @Tyrrrz
- Remove the `Evaluate` error from the breadcrumb list (#790) @Tyrrrz
- Set default tracing sample rate to 0.0 (#791) @Tyrrrz

## 3.0.2

### Changes

- Add GetSpan() to IHub and SentrySdk (#782) @Tyrrrz
- Automatically start transactions from incoming trace in ASP.NET Core (#783) @Tyrrrz
- Automatically inject 'sentry-trace' on outgoing requests in ASP.NET Core (#784) @Tyrrrz

## 3.0.1

### Changes

- bump log4net 2.0.12 (#781) @bruno-garcia
- Fix Serilog version (#780) @bruno-garcia
- Move main Protocol types to Sentry namespace (#779) @bruno-garcia

## 3.0.0

### Changes

- Add support for dynamic transaction sampling. (#753) @Tyrrrz
- Integrate trace headers. (#758) @Tyrrrz
- Renamed Option `DiagnosticsLevel` to `DiagnosticLevel` (#759) @bruno-garcia
- Add additional data to transactions (#763) @Tyrrrz
- Improve transaction instrumentation on ASP.NET Core (#766) @Tyrrrz
- Add `Release` to `Scope` (#765) @Tyrrrz
- Don't fallback to `HttpContext.RequestPath` if a route is unknown (#767 #769) @kanadaj @Tyrrrz

## 3.0.0-beta.0

### Changes

- Add instruction_addr to SentryStackFrame. (#744) @lucas-zimerman
- Default stack trace format: Ben.Demystifier (#732) @bruno-garcia

## 3.0.0-alpha.11

### Changed

- Limit attachment size (#705)
- Separate tracing middleware (#737)
- Bring Transaction a bit more inline with Java SDK (#741)
- Sync transaction and transaction name on scope (#740)

## 3.0.0-alpha.10

- Disabled Mono StackTrace Factory. (#709) @lucas-zimerman
- Adds to the existing User Other dict rather than replacing (#729) @brettjenkins

## 3.0.0-alpha.9

- Handle non-json error response messages on HttpTransport. (#690) @lucas-zimerman
- Fix deadlock on missing ConfigureAwait into foreach loops. (#694) @lucas-zimerman
- Report gRPC sdk name (#700) @bruno-garcia

## 3.0.0-alpha.8

- Include parameters in stack frames. (#662) @Tyrrrz
- Remove CultureUIInfo if value is even with CultureInfo. (#671) @lucas-zimerman
- Make all fields on UserFeedback optional. (#660) @Tyrrrz
- Align transaction names with Java. (#659) @Tyrrrz
- Include assembly name in default release. (#682) @Tyrrrz
- Add support for attachments. (#670) @Tyrrrz
- Improve logging for relay errors. (#683) @Tyrrrz
- Report sentry.dotnet.aspnet on the new Sentry.AspNet package. (#681) @Tyrrrz
- Always send a default release. (#695) @Tyrrrz

## 3.0.0-alpha.7

- Ref moved SentryId from namespace Sentry.Protocol to Sentry (#643) @lucas-zimerman
- Ref renamed `CacheFlushTimeout` to `InitCacheFlushTimeout` (#638) @lucas-zimerman
- Add support for performance. ([#633](https://github.com/getsentry/sentry-dotnet/pull/633))
- Transaction (of type `string`) on Scope and Event now is called TransactionName. ([#633](https://github.com/getsentry/sentry-dotnet/pull/633))

## 3.0.0-alpha.6

- Abandon ValueTask #611
- Fix Cache deleted on HttpTransport exception. (#610) @lucas-zimerman
- Add `SentryScopeStateProcessor` #603
- Add net5.0 TFM to libraries #606
- Add more logging to CachingTransport #619
- Bump Microsoft.Bcl.AsyncInterfaces to 5.0.0 #618
- Bump `Microsoft.Bcl.AsyncInterfaces` to 5.0.0 #618
- `DefaultTags` moved from `SentryLoggingOptions` to `SentryOptions` (#637) @PureKrome
- `Sentry.Serilog` can accept DefaultTags (#637) @PureKrome

## 3.0.0-alpha.5

- Replaced `BaseScope` with `IScope`. (#590) @Tyrrrz
- Removed code coverage report from the test folder. (#592) @lucas-zimerman
- Add target framework NET5.0 on Sentry.csproj. Change the type of `Extra` where value parameter become nullable. @lucas-zimerman
- Implement envelope caching. (#576) @Tyrrrz
- Add a list of .NET Frameworks installed when available. (#531) @lucas-zimerman
- Parse Mono and IL2CPP stacktraces for Unity and Xamarin (#578) @bruno-garcia
- Update TFMs and dependency min version (#580) @bruno-garcia
- Run all tests on .NET 5 (#583) @bruno-garcia

## 3.0.0-alpha.4

- Add the client user ip if both SendDefaultPii and IsEnvironmentUser are set. (#1015) @lucas-zimerman
- Replace Task with ValueTask where possible. (#564) @Tyrrrz
- Add support for ASP.NET Core gRPC (#563) @Mitch528
- Push API docs to GitHub Pages GH Actions (#570) @bruno-garcia
- Refactor envelopes

## 3.0.0-alpha.3

- Add support for user feedback. (#559) @lucas-zimerman
- Add support for envelope deserialization (#558) @Tyrrrz
- Add package description and tags to Sentry.AspNet @Tyrrrz
- Fix internal url references for the new Sentry documentation. (#562) @lucas-zimerman

## 3.0.0-alpha.2

- Set the Environment setting to 'production' if none was provided. (#550) @PureKrome
- ASPNET.Core hosting environment is set to 'production' / 'development' (notice lower casing) if no custom options.Enviroment is set. (#554) @PureKrome
- Add most popular libraries to InAppExclude #555 (@bruno-garcia)
- Add support for individual rate limits.
- Extend `SentryOptions.BeforeBreadcrumb` signature to accept returning nullable values.
- Add support for envelope deserialization.

## 3.0.0-alpha.1

- Rename `LogEntry` to `SentryMessage`. Change type of `SentryEvent.Message` from `string` to `SentryMessage`.
- Change the type of `Gpu.VendorId` from `int` to `string`.
- Add support for envelopes.
- Publishing symbols package (snupkg) to nuget.org with sourcelink

## 3.0.0-alpha.0

- Move aspnet-classic integration to Sentry.AspNet (#528) @Tyrrrz
- Merge Sentry.Protocol into Sentry (#527) @Tyrrrz
- Framework and runtime info (#526) @bruno-garcia
- Add NRTS to Sentry.Extensions.Logging (#524) @Tyrrrz
- Add NRTs to Sentry.Serilog, Sentry.NLog, Sentry.Log4Net (#521) @Tyrrrz
- Add NRTs to Sentry.AspNetCore (#520) @Tyrrrz
- Fix CI build on GitHub Actions (#523) @Tyrrrz
- Add GitHubActionsTestLogger (#511) @Tyrrrz

We'd love to get feedback.

## 2.2.0-alpha

Add nullable reference types support (Sentry, Sentry.Protocol) (#509)
fix: Use ASP.NET Core endpoint FQDN (#485)
feat: Add integration to TaskScheduler.UnobservedTaskException (#481)

## 2.1.6

fix: aspnet fqdn (#485) @bruno-garcia
ref: wait on test the time needed (#484) @bruno-garcia
feat: Add integration to TaskScheduler.UnobservedTaskException (#481) @lucas-zimerman
build(deps): bump Serilog.AspNetCore from 3.2.0 to 3.4.0 (#477)  @dependabot-preview
Fix README typo (#480) @AndreasLangberg
build(deps): bump coverlet.msbuild from 2.8.1 to 2.9.0 (#462) @dependabot-preview
build(deps): bump Microsoft.Extensions.Logging.Debug @dependabot-preview
fix some spelling (#475) @SimonCropp
build(deps): bump Microsoft.Extensions.Configuration.Json (#467) @dependabot-preview

## 2.1.5

- fix: MEL don't init if enabled (#460) @bruno-garcia
- feat: Device Calendar, Timezone, CultureInfo (#457) @bruno-garcia
- ref: Log out debug disabled (#459) @bruno-garcia
- dep: Bump PlatformAbstractions (#458) @bruno-garcia
- feat: Exception filter (#456) @bruno-garcia

## 2.1.5-beta

- fix: MEL don't init if enabled (#460) @bruno-garcia
- feat: Device Calendar, Timezone, CultureInfo (#457) @bruno-garcia
- ref: Log out debug disabled (#459) @bruno-garcia
- dep: Bump PlatformAbstractions (#458) @bruno-garcia
- feat: Exception filter (#456) @bruno-garcia

## 2.1.4

- NLog SentryTarget - NLogDiagnosticLogger for writing to NLog InternalLogger (#450) @snakefoot
- fix: SentryScopeManager dispose message (#449) @bruno-garcia
- fix: dont use Sentry namespace on sample (#447) @bruno-garcia
- Remove obsolete API from benchmarks (#445) @bruno-garcia
- build(deps): bump Microsoft.Extensions.Logging.Debug from 2.1.1 to 3.1.4 (#421) @dependabot-preview
- build(deps): bump Microsoft.AspNetCore.Diagnostics from 2.1.1 to 2.2.0 (#431) @dependabot-preview
- build(deps): bump Microsoft.CodeAnalysis.CSharp.Workspaces from 3.1.0 to 3.6.0 (#437) @dependabot-preview

## 2.1.3

- SentryScopeManager - Fixed clone of Stack so it does not reverse order (#420) @snakefoot
- build(deps): bump Serilog.AspNetCore from 2.1.1 to 3.2.0 (#411) @dependabot-preview
- Removed dependency on System.Collections.Immutable (#405) @snakefoot
- Fix Sentry.Microsoft.Logging Filter now drops also breadcrumbs (#440)

## 2.1.2-beta5

Fix Background worker dispose logs error message (#408)
Fix sentry serilog extension method collapsing (#406)
Fix Sentry.Samples.NLog so NLog.config is valid (#404)

Thanks @snakefoot and @JimHume for the fixes

Add MVC route data extraction to ScopeExtensions.Populate() (#401)

## 2.1.2-beta3

Fixed ASP.NET System.Web catch HttpException to prevent the request processor from being unable to submit #397 (#398)

## 2.1.2-beta2

- Ignore WCF error and capture (#391)

### 2.1.2-beta

- Serilog Sentry sink does not load all options from IConfiguration (#380)
- UnhandledException sets Handled=false (#382)

## 2.1.1

Bug fix:  Don't overwrite server name set via configuration with machine name on ASP.NET Core #372

## 2.1.0

- Set score url to fully constructed url #367 Thanks @christopher-taormina-zocdoc
- Don't dedupe from inner exception #363 - Note this might change groupings. It's opt-in.
- Expose FlushAsync to intellisense #362
- Protocol monorepo #325 - new protocol version whenever there's a new SDK release

## 2.0.3

Expose httpHandler creation (#359)
NLog: possibility to override fingerprint using AdditionalGroupingKey (#358) @Shtannikov
Take ServerName from options (#356)

## 2.0.2

Add logger and category from Serilog SourceContext. (#316) @krisztiankocsis
Set DateFormatHandling.IsoDateFormat for serializer. Fixes #351 (#353)  @olsh

## 2.0.1

Removed `-beta` from dependencies.

## 2.0.0

- SentryTarget - GetTagsFromLogEvent with null check (#326)
- handled process corrupted (#328)
- sourcelink GA (#330)
- Adds ability to specify user values via NLog configuration (#336)
- Add option to ASP.NET Core to flush events after response complete (#288)
- Fixed race on `BackgroundWorker`  (#293)
- Exclude `Sentry.` frames from InApp (#272)
- NLog SentryTarget with less overhead for breadcrumb (#273)
- Logging on body not extracted (#246)
- Add support to DefaultTags for ASP.NET Core and M.E.Logging (#268)
- Don't use ValueTuple (#263)
- All public members were documented: #252
- Use EnableBuffering to keep request payload around: #250
- Serilog default levels: #237
- Removed dev dependency from external dependencies 4d92ab0
- Use new `Sentry.Protocol` 836fb07e
- Use new `Sentry.PlatformAbsrtractions` #226
- Debug logging for ASP.NET Classic #209
- Reading request body throws on ASP.NET Core 3 (#324)
- NLog: null check contextProp.Value during IncludeEventDataOnBreadcrumbs (#323)
- JsonSerializerSettings - ReferenceLoopHandling.Ignore (#312)
- Fixed error when reading request body affects collecting other request data (#299)
- `Microsoft.Extensions.Logging` `ConfigureScope` invocation. #208, #210, #224 Thanks @dbraillon
- `Sentry.Serilog` Verbose level. #213, #217. Thanks @kanadaj
- AppDomain.ProcessExit will close the SDK: #242
- Adds PublicApiAnalyzers to public projects: #234
- NLog: Utilizes Flush functionality in NLog target: #228
- NLog: Set the logger via the log event info in SentryTarget.Write, #227
- Multi-target .NET Core 3.0 (#308)

Major version bumped due to these breaking changes:

1. `Sentry.Protocol` version 2.0.0
   - Remove StackTrace from SentryEvent [#38](https://github.com/getsentry/sentry-dotnet-protocol/pull/38) - StackTrace is  either part of Thread or SentryException.
2. Removed `ContextLine` #223
3. Use `StackTrace` from `Threads` #222
4. `FlushAsync` added to `ISentryClient` #214

## 2.0.0-beta8

- SentryTarget - GetTagsFromLogEvent with null check (#326)
- handled process corrupted (#328)
- sourcelink GA (#330)
- Adds ability to specify user values via NLog configuration (#336)

## 2.0.0-beta7

Fixes:

- Reading request body throws on ASP.NET Core 3 (#324)
- NLog: null check contextProp.Value during IncludeEventDataOnBreadcrumbs (#323)
- JsonSerializerSettings - ReferenceLoopHandling.Ignore (#312)

Features:

- Multi-target .NET Core 3.0 (#308)

## 2.0.0-beta6

- Fixed error when reading request body affects collecting other request data (#299)

## 2.0.0-beta5

- Add option to ASP.NET Core to flush events after response complete (#288)
- Fixed race on `BackgroundWorker`  (#293)
- Exclude `Sentry.` frames from InApp (#272)
- NLog SentryTarget with less overhead for breadcrumb (#273)

## 2.0.0-beta4

- Logging on body not extracted (#246)
- Add support to DefaultTags for ASP.NET Core and M.E.Logging (#268)
- Don't use ValueTuple (#263)

## 2.0.0-beta3

- All public members were documented: #252
- Use EnableBuffering to keep request payload around: #250
- Serilog default levels: #237

Thanks @josh-degraw for:

- AppDomain.ProcessExit will close the SDK: #242
- Adds PublicApiAnalyzers to public projects: #234
- NLog: Utilizes Flush functionality in NLog target: #228
- NLog: Set the logger via the log event info in SentryTarget.Write, #227

## 2.0.0-beta2

- Removed dev dependency from external dependencies 4d92ab0
- Use new `Sentry.Protocol` 836fb07e
- Use new `Sentry.PlatformAbsrtractions` #226

## 2.0.0-beta

Major version bumped due to these breaking changes:

1. `Sentry.Protocol` version 2.0.0
   - Remove StackTrace from SentryEvent [#38](https://github.com/getsentry/sentry-dotnet-protocol/pull/38) - StackTrace is either part of Thread or SentryException.
2. Removed `ContextLine` #223
3. Use `StackTrace` from `Threads` #222
4. `FlushAsync` added to `ISentryClient` #214

Other Features:

- Debug logging for ASP.NET Classic #209

Fixes:

- `Microsoft.Extensions.Logging` `ConfigureScope` invocation. #208, #210, #224 Thanks @dbraillon
- `Sentry.Serilog` Verbose level. #213, #217. Thanks @kanadaj

## 1.2.1-beta

Fixes and improvements to the NLog integration: #207 by @josh-degraw

## 1.2.0

### Features

- Optionally skip module registrations #202 - (Thanks @josh-degraw)
- First NLog integration release #188 (Thanks @josh-degraw)
- Extensible stack trace #184 (Thanks @pengweiqhca)
- MaxRequestSize for ASP.NET and ASP.NET Core #174
- InAppInclude #171
- Overload to AddSentry #163 by (Thanks @f1nzer)
- ASP.NET Core AddSentry has now ConfigureScope: #160

### Bug fixes

- Don't override user #199
- Read the hub to take latest Client: 8f4b5ba

## 1.1.3-beta4

Bug fix: Don't override user  #199

## 1.1.3-beta3

- First NLog integration release #188 (Thanks @josh-degraw)
- Extensible stack trace #184 (Thanks @pengweiqhca)

## 1.1.3-beta2

Feature:

- MaxRequestSize for ASP.NET and ASP.NET Core #174
- InAppInclude #171

Fix: Diagnostic log order: #173 by @scolestock

## 1.1.3-beta

Fixed:

- Read the hub to take latest Client: 8f4b5ba1a3
- Uses Sentry.Protocol 1.0.4 4035e25

Feature

- Overload to `AddSentry` #163 by @F1nZeR
- ASP.NET Core `AddSentry` has now `ConfigureScope`: #160

## 1.1.2

Using [new version of the protocol with fixes and features](https://github.com/getsentry/sentry-dotnet-protocol/releases/tag/1.0.3).

Fixed:

ASP.NET Core integration issue when containers are built on the ServiceCollection after SDK is initialized (#157, #103 )

## 1.1.2-beta

Fixed:

- ASP.NET Core integration issue when containers are built on the ServiceCollection after SDK is initialized (#157, #103 )

## 1.1.1

Fixed:

- Serilog bug that self log would recurse #156

Feature:

- log4net environment via xml configuration #150 (Thanks Sébastien Pierre)

## 1.1.0

Includes all features and bug fixes of previous beta releases:

Features:

- Use log entry to improve grouping #125
- Use .NET Core SDK 2.1.401
- Make AddProcessors extension methods on Options public #115
- Format InternalsVisibleTo to avoid iOS issue: 94e28b3
- Serilog Integration #118, #145
- Capture methods return SentryId #139, #140
- MEL integration keeps properties as tags #146
- Sentry package Includes net461 target #135

Bug fixes:

- Disabled SDK throws on shutdown: #124
- Log4net only init if current hub is disabled #119

Thanks to our growing list of [contributors](https://github.com/getsentry/sentry-dotnet/graphs/contributors).

## 1.0.1-beta5

- Added `net461` target to Serilog package #148

## 1.0.1-beta4

- Serilog Integration #118, #145
- `Capture` methods return `SentryId` #139, #140
- MEL integration keeps properties as tags #146
- Revert reducing Json.NET requirements <https://github.com/getsentry/sentry-dotnet/commit/1aed4a5c76ead2f4d39f1c2979eda02d068bfacd>

Thanks to our growing [list of contributors](https://github.com/getsentry/sentry-dotnet/graphs/contributors).

## 1.0.1-beta3

Lowering Newtonsoft.Json requirements; #138

## 1.0.1-beta2

`Sentry` package Includes `net461` target #135

## 1.0.1-beta

Features:

- Use log entry to improve grouping #125
- Use .NET Core SDK 2.1.401
- Make `AddProcessors` extension methods on Options public  #115
- Format InternalsVisibleTo to avoid iOS issue: 94e28b3

Bug fixes:

- Disabled SDK throws on shutdown: #124
- Log4net only init if current hub is disabled #119

## 1.0.0

### First major release of the new .NET SDK

#### Main features

##### Sentry package

- Automatic Captures global unhandled exceptions (AppDomain)
- Scope management
- Duplicate events automatically dropped
- Events from the same exception automatically dropped
- Web proxy support
- HttpClient/HttpClientHandler configuration callback
- Compress request body
- Event sampling opt-in
- Event flooding protection (429 retry-after and internal bound queue)
- Release automatically set (AssemblyInformationalVersionAttribute, AssemblyVersion or env var)
- DSN discovered via environment variable
- Release (version) reported automatically
- CLS Compliant
- Strong named
- BeforeSend and BeforeBreadcrumb callbacks
- Event and Exception processors
- SourceLink (including PDB in nuget package)
- Device OS info sent
- Device Runtime info sent
- Enable SDK debug mode (opt-in)
- Attach stack trace for captured messages (opt-in)

##### Sentry.Extensions.Logging

- Includes all features from the `Sentry` package.
- BeginScope data added to Sentry scope, sent with events
- LogInformation or higher added as breadcrumb, sent with next events.
- LogError or higher automatically captures an event
- Minimal levels are configurable.

##### Sentry.AspNetCore

- Includes all features from the `Sentry` package.
- Includes all features from the `Sentry.Extensions.Logging` package.
- Easy ASP.NET Core integration, single line: `UseSentry`.
- Captures unhandled exceptions in the middleware pipeline
- Captures exceptions handled by the framework `UseExceptionHandler` and Error page display.
- Any event sent will include relevant application log messages
- RequestId as tag
- URL as tag
- Environment is automatically set (`IHostingEnvironment`)
- Request payload can be captured if opt-in
- Support for EventProcessors registered with DI
- Support for ExceptionProcessors registered with DI
- Captures logs from the request (using Microsoft.Extensions.Logging)
- Supports configuration system (e.g: appsettings.json)
- Server OS info sent
- Server Runtime info sent
- Request headers sent
- Request body compressed

All packages are:

- Strong named
- Tested on Windows, Linux and macOS
- Tested on .NET Core, .NET Framework and Mono

##### Learn more

- [Code samples](https://github.com/getsentry/sentry-dotnet/tree/master/samples)
- [Sentry docs](https://docs.sentry.io/quickstart/?platform=csharp)

Sample event using the log4net integration:
![Sample event in Sentry](https://github.com/getsentry/sentry-dotnet/blob/master/samples/Sentry.Samples.Log4Net/.assets/log4net-sample.gif?raw=true)

Download it directly from GitHub or using NuGet:

|      Integrations                 |        NuGet         |
| ----------------------------- | -------------------: |
|         **Sentry**            |    [![NuGet](https://img.shields.io/nuget/vpre/Sentry.svg)](https://www.nuget.org/packages/Sentry)   |
|     **Sentry.AspNetCore**     |   [![NuGet](https://img.shields.io/nuget/vpre/Sentry.AspNetCore.svg)](https://www.nuget.org/packages/Sentry.AspNetCore)   |
| **Sentry.Extensions.Logging** | [![NuGet](https://img.shields.io/nuget/vpre/Sentry.Extensions.Logging.svg)](https://www.nuget.org/packages/Sentry.Extensions.Logging)   |
| **Sentry.Log4Net** | [![NuGet](https://img.shields.io/nuget/vpre/Sentry.Log4Net.svg)](https://www.nuget.org/packages/Sentry.Log4Net)   |

## 1.0.0-rc2

Features and improvements:

- `SentrySdk.LastEventId` to get scoped id
- `BeforeBreadcrumb` to allow dropping or modifying a breadcrumb
- Event processors on scope #58
- Event processor as `Func<SentryEvent,SentryEvent>`

Bug fixes:

- #97 Sentry environment takes precedence over ASP.NET Core

Download it directly below from GitHub or using NuGet:

|      Integrations                 |        NuGet         |
| ----------------------------- | -------------------: |
|         **Sentry**            |    [![NuGet](https://img.shields.io/nuget/vpre/Sentry.svg)](https://www.nuget.org/packages/Sentry)   |
|     **Sentry.AspNetCore**     |   [![NuGet](https://img.shields.io/nuget/vpre/Sentry.AspNetCore.svg)](https://www.nuget.org/packages/Sentry.AspNetCore)   |
| **Sentry.Extensions.Logging** | [![NuGet](https://img.shields.io/nuget/vpre/Sentry.Extensions.Logging.svg)](https://www.nuget.org/packages/Sentry.Extensions.Logging)   |
| **Sentry.Log4Net** | [![NuGet](https://img.shields.io/nuget/vpre/Sentry.Log4Net.svg)](https://www.nuget.org/packages/Sentry.Log4Net)   |

## 1.0.0-rc

Features and improvements:

- Microsoft.Extensions.Logging (MEL) use framework configuration system #79 (Thanks @pengweiqhca)
- Use IOptions on Logging and ASP.NET Core integrations #81
- Send PII (personal identifier info, opt-in `SendDefaultPii`): #83
- When SDK is disabled SentryMiddleware passes through to next in pipeline: #84
- SDK diagnostic logging (option: `Debug`): #85
- Sending Stack trace for events without exception (like CaptureMessage, opt-in `AttachStackTrace`) #86

Bug fixes:

- MEL: Only call Init if DSN was provided <https://github.com/getsentry/sentry-dotnet/commit/097c6a9c6f4348d87282c92d9267879d90879e2a>
- Correct namespace for `AddSentry` <https://github.com/getsentry/sentry-dotnet/commit/2498ab4081f171dc78e7f74e4f1f781a557c5d4f>

Breaking changes:

The settings for HTTP and Worker have been moved to `SentryOptions`. There's no need to call `option.Http(h => h...)` anymore.
`option.Proxy` was renamed to `option.HttpProxy`.

[New sample](https://github.com/getsentry/sentry-dotnet/tree/master/samples/Sentry.Samples.GenericHost) using [GenericHost](https://docs.microsoft.com/en-us/aspnet/core/fundamentals/host/generic-host?view=aspnetcore-2.1)

Download it directly below from GitHub or using NuGet:

|      Integrations                 |        NuGet         |
| ----------------------------- | -------------------: |
|         **Sentry**            |    [![NuGet](https://img.shields.io/nuget/vpre/Sentry.svg)](https://www.nuget.org/packages/Sentry)   |
|     **Sentry.AspNetCore**     |   [![NuGet](https://img.shields.io/nuget/vpre/Sentry.AspNetCore.svg)](https://www.nuget.org/packages/Sentry.AspNetCore)   |
| **Sentry.Extensions.Logging** | [![NuGet](https://img.shields.io/nuget/vpre/Sentry.Extensions.Logging.svg)](https://www.nuget.org/packages/Sentry.Extensions.Logging)   |
| **Sentry.Log4Net** | [![NuGet](https://img.shields.io/nuget/vpre/Sentry.Log4Net.svg)](https://www.nuget.org/packages/Sentry.Log4Net)   |

## 0.0.1-preview5

Features:

- Support buffered gzip request #73
- Reduced dependencies from the ASP.NET Core integraiton
- InAppExclude configurable #75
- Duplicate event detects inner exceptions #76
- HttpClientHandler configuration callback #72
- Event sampling opt-in
- ASP.NET Core sends server name

Bug fixes:

- On-prem without chuncked support for gzip #71
- Exception.Data key is not string #77

**[Watch on youtube](https://www.youtube.com/watch?v=xK6a1goK_w0) how to use the ASP.NET Core integration**

Download it directly below from GitHub or using NuGet:

|      Integrations                 |        NuGet         |
| ----------------------------- | -------------------: |
|         **Sentry**            |    [![NuGet](https://img.shields.io/nuget/vpre/Sentry.svg)](https://www.nuget.org/packages/Sentry)   |
|     **Sentry.AspNetCore**     |   [![NuGet](https://img.shields.io/nuget/vpre/Sentry.AspNetCore.svg)](https://www.nuget.org/packages/Sentry.AspNetCore)   |
| **Sentry.Extensions.Logging** | [![NuGet](https://img.shields.io/nuget/vpre/Sentry.Extensions.Logging.svg)](https://www.nuget.org/packages/Sentry.Extensions.Logging)   |
| **Sentry.Log4Net** | [![NuGet](https://img.shields.io/nuget/vpre/Sentry.Log4Net.svg)](https://www.nuget.org/packages/Sentry.Log4Net)   |

## 0.0.1-preview4

Features:

- Using [Sentry Protocol](https://github.com/getsentry/sentry-dotnet-protocol) as a dependency
- Environment can be set via `SentryOptions` #49
- Compress request body (configurable: Fastest, Optimal, Off) #63
- log4net integration
- SDK honors Sentry's 429 HTTP Status with Retry After header #61

Bug fixes:

- `Init` pushes the first scope #55, #54
- `Exception.Data` copied to `SentryEvent.Data` while storing the index of originating error.
- Demangling code ensures Function name available #64
- ASP.NET Core integration throws when Serilog added #65, #68, #67

Improvements to [the docs](https://getsentry.github.io/sentry-dotnet) like:

- Release discovery
- `ConfigureScope` clarifications
- Documenting samples

### [Watch on youtube](https://www.youtube.com/watch?v=xK6a1goK_w0) how to use the ASP.NET Core integration

Download it directly from GitHub or using NuGet:

|      Integrations                 |        NuGet         |
| ----------------------------- | -------------------: |
|         **Sentry**            |    [![NuGet](https://img.shields.io/nuget/vpre/Sentry.svg)](https://www.nuget.org/packages/Sentry)   |
|     **Sentry.AspNetCore**     |   [![NuGet](https://img.shields.io/nuget/vpre/Sentry.AspNetCore.svg)](https://www.nuget.org/packages/Sentry.AspNetCore)   |
| **Sentry.Extensions.Logging** | [![NuGet](https://img.shields.io/nuget/vpre/Sentry.Extensions.Logging.svg)](https://www.nuget.org/packages/Sentry.Extensions.Logging)   |
| **Sentry.Log4Net** | [![NuGet](https://img.shields.io/nuget/vpre/Sentry.Log4Net.svg)](https://www.nuget.org/packages/Sentry.Log4Net)   |

## 0.0.1-preview3

This third preview includes bug fixes and more features. Test coverage increased to 96%

Features and improvements:

- Filter duplicate events/exceptions #43
- EventProcessors can be added (sample [1](https://github.com/getsentry/sentry-dotnet/blob/dbb5a3af054d0ca6f801de37fb7db3632ca2c65a/samples/Sentry.Samples.Console.Customized/Program.cs#L151), [2](https://github.com/getsentry/sentry-dotnet/blob/dbb5a3af054d0ca6f801de37fb7db3632ca2c65a/samples/Sentry.Samples.Console.Customized/Program.cs#L41))
- ExceptionProcessors can be added #36 (sample [1](https://github.com/getsentry/sentry-dotnet/blob/dbb5a3af054d0ca6f801de37fb7db3632ca2c65a/samples/Sentry.Samples.Console.Customized/Program.cs#L172), [2](https://github.com/getsentry/sentry-dotnet/blob/dbb5a3af054d0ca6f801de37fb7db3632ca2c65a/samples/Sentry.Samples.Console.Customized/Program.cs#L42))
- Release is automatically discovered/reported #35
- Contexts is a dictionary - allows custom data #37
- ASP.NET integration reports context as server: server-os, server-runtime #37
- Assemblies strong named #41
- Scope exposes IReadOnly members instead of Immutables
- Released a [documentation site](https://getsentry.github.io/sentry-dotnet/)

Bug fixes:

- Strong name
- Logger provider gets disposed/flushes events

[Watch on youtube](https://www.youtube.com/watch?v=xK6a1goK_w0) how to use the ASP.NET Core integration.

Download it directly from GitHub or using NuGet:

|      Integrations                 |        NuGet         |
| ----------------------------- | -------------------: |
|         **Sentry**            |    [![NuGet](https://img.shields.io/nuget/vpre/Sentry.svg)](https://www.nuget.org/packages/Sentry)   |
|     **Sentry.AspNetCore**     |   [![NuGet](https://img.shields.io/nuget/vpre/Sentry.AspNetCore.svg)](https://www.nuget.org/packages/Sentry.AspNetCore)   |
| **Sentry.Extensions.Logging** | [![NuGet](https://img.shields.io/nuget/vpre/Sentry.Extensions.Logging.svg)](https://www.nuget.org/packages/Sentry.Extensions.Logging)   |

## 0.0.1-preview2

This second release includes bug fixes and more features. Test coverage increased to 93%

Features and improvements:

- Added `CaptureMessage`
- `BeforeSend` callback errors are sent as breadcrumbs
- `ASP.NET Core` integration doesn't add tags added by `Microsoft.Extensions.Logging`
- SDK name is reported depending on the package added
- Integrations API allows user-defined SDK integration
- Unhandled exception handler can be configured via integrations
- Filter kestrel log eventid 13 (application error) when already captured by the middleware

Bugs fixed:

- Fixed #28
- HTTP Proxy set to HTTP message handler

Download it directly from GitHub or using NuGet:

|      Integrations                 |        NuGet         |
| ----------------------------- | -------------------: |
|         **Sentry**            |    [![NuGet](https://img.shields.io/nuget/vpre/Sentry.svg)](https://www.nuget.org/packages/Sentry)   |
|     **Sentry.AspNetCore**     |   [![NuGet](https://img.shields.io/nuget/vpre/Sentry.AspNetCore.svg)](https://www.nuget.org/packages/Sentry.AspNetCore)   |
| **Sentry.Extensions.Logging** | [![NuGet](https://img.shields.io/nuget/vpre/Sentry.Extensions.Logging.svg)](https://www.nuget.org/packages/Sentry.Extensions.Logging)   |

## 0.0.1-preview1

Our first preview of the SDK:

Main features:

- Easy ASP.NET Core integration, single line: `UseSentry`.
- Captures unhandled exceptions in the middleware pipeline
- Captures exceptions handled by the framework `UseExceptionHandler` and Error page display.
- Captures process-wide unhandled exceptions (AppDomain)
- Captures logger.Error or logger.Critical
- When an event is sent, data from the current request augments the event.
- Sends information about the server running the app (OS, Runtime, etc)
- Informational logs written by the app or framework augment events sent to Sentry
- Optional include of the request body
- HTTP Proxy configuration

Also available via NuGet:

[Sentry](https://www.nuget.org/packages/Sentry/0.0.1-preview1)
[Sentry.AspNetCore](https://www.nuget.org/packages/Sentry.AspNetCore/0.0.1-preview1)
[Sentry.Extensions.Logging](https://www.nuget.org/packages/Sentry.Extensions.Logging/0.0.1-preview1)<|MERGE_RESOLUTION|>--- conflicted
+++ resolved
@@ -2,13 +2,11 @@
 
 ## Unreleased
 
-<<<<<<< HEAD
 ### Features
 
 - ASP.NET Core: Blocking call detection. An event with the stack trace of the blocking call will be captured as event. ([#2709](https://github.com/getsentry/sentry-dotnet/pull/2709))
     - NOTE: Verify this in test/staging before prod! This could result in several events if you have many blocking calls in a high throughput endpoint.
     - Opt-in via `options.CaptureBlockingCalls = true`
-=======
 ### Dependencies
 
 - Bump CLI from v2.28.0 to v2.28.5 ([#3145](https://github.com/getsentry/sentry-dotnet/pull/3145))
@@ -31,7 +29,6 @@
 
 - To resolve conflicting types due to the SDK adding itself to the global usings: 
   - The class `Sentry.Constants` has been renamed to `Sentry.SentryConstants` ([#3125](https://github.com/getsentry/sentry-dotnet/pull/3125))
->>>>>>> 00af4bc5
 
 ## 4.0.2
 

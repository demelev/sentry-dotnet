# Changelog

## Unreleased

<<<<<<< HEAD
### Features

- ASP.NET Core: Blocking call detection. An event with the stack trace of the blocking call will be captured as event. ([#2709](https://github.com/getsentry/sentry-dotnet/pull/2709))
    - NOTE: Verify this in test/staging before prod! This could result in several events if you have many blocking calls in a high throughput endpoint.
    - Opt-in via `options.CaptureBlockingCalls = true`
=======
### Dependencies

- Bump Java SDK from v7.3.0 to v7.4.0 ([#3164](https://github.com/getsentry/sentry-dotnet/pull/3164))
  - [changelog](https://github.com/getsentry/sentry-java/blob/main/CHANGELOG.md#740)
  - [diff](https://github.com/getsentry/sentry-java/compare/7.3.0...7.4.0)

## 4.1.2
>>>>>>> ac2dbcb4

### Fixes

- Metric unit names are now sanitized correctly. This was preventing some built in metrics from showing in the Sentry dashboard ([#3151](https://github.com/getsentry/sentry-dotnet/pull/3151))
- The Sentry OpenTelemetry integration no longer throws an exception with the SDK disabled ([#3156](https://github.com/getsentry/sentry-dotnet/pull/3156))

## 4.1.1

### Fixes

- The SDK can be disabled by setting `options.Dsn = "";` By convention, the SDK allows the DSN set to `string.Empty` to be overwritten by the environment. ([#3147](https://github.com/getsentry/sentry-dotnet/pull/3147))

### Dependencies

- Bump CLI from v2.28.0 to v2.28.6 ([#3145](https://github.com/getsentry/sentry-dotnet/pull/3145), [#3148](https://github.com/getsentry/sentry-dotnet/pull/3148))
  - [changelog](https://github.com/getsentry/sentry-cli/blob/master/CHANGELOG.md#2286)
  - [diff](https://github.com/getsentry/sentry-cli/compare/2.28.0...2.28.6)

## 4.1.0

### Features

- The SDK now automatically collects metrics coming from `OpenTelemetry.Instrumentation.Runtime` ([#3133](https://github.com/getsentry/sentry-dotnet/pull/3133))

### Fixes

- "No service for type 'Sentry.IHub' has been registered" exception when using OpenTelemetry and initializing Sentry via `SentrySdk.Init` ([#3129](https://github.com/getsentry/sentry-dotnet/pull/3129))

## 4.0.3

### Fixes

- To resolve conflicting types due to the SDK adding itself to the global usings: 
  - The class `Sentry.Constants` has been renamed to `Sentry.SentryConstants` ([#3125](https://github.com/getsentry/sentry-dotnet/pull/3125))

## 4.0.2

### Fixes

- MAUI Screenshot support. You can opt-in via `SentryMauiOptions.AttachScreenshots` ([#2965](https://github.com/getsentry/sentry-dotnet/pull/2965))
   - Supports Android and iOS only. Windows is not supported.
- MAUI: App context has `in_foreground` indicating whether app was on the background or foreground. ([#2983](https://github.com/getsentry/sentry-dotnet/pull/2983))
- To resolve conflicting types due to the SDK adding itself to the global usings: 
  - The class `Sentry.Context` has been renamed to `Sentry.SentryContext` ([#3121](https://github.com/getsentry/sentry-dotnet/pull/3121))
  - The class `Sentry.Package` has been renamed to `Sentry.SentryPackage` ([#3121](https://github.com/getsentry/sentry-dotnet/pull/3121))
  - The class `Sentry.Request` has been renamed to `Sentry.SentryRequest` ([#3121](https://github.com/getsentry/sentry-dotnet/pull/3121))

### Dependencies

- Bump CLI from v2.27.0 to v2.28.0 ([#3119](https://github.com/getsentry/sentry-dotnet/pull/3119))
  - [changelog](https://github.com/getsentry/sentry-cli/blob/master/CHANGELOG.md#2280)
  - [diff](https://github.com/getsentry/sentry-cli/compare/2.27.0...2.28.0)

## 4.0.1

### Fixes 

- To resolve conflicting types due to the SDK adding itself to the global usings: 
  - The interface `Sentry.ISession` has been renamed to `Sentry.ISentrySession` ([#3110](https://github.com/getsentry/sentry-dotnet/pull/3110))
  - The interface `Sentry.IJsonSerializable` has been renamed to `Sentry.ISentryJsonSerializable` ([#3116](https://github.com/getsentry/sentry-dotnet/pull/3116))
  - The class `Sentry.Session` has been renamed to `Sentry.SentrySession` ([#3110](https://github.com/getsentry/sentry-dotnet/pull/3110))
  - The class `Sentry.Attachment` has been renamed to `Sentry.SentryAttachment` ([#3116](https://github.com/getsentry/sentry-dotnet/pull/3116))
  - The class `Sentry.Hint` has been renamed to `Sentry.SentryHint` ([#3116](https://github.com/getsentry/sentry-dotnet/pull/3116))

### Dependencies

- Bump Cocoa SDK from v8.19.0 to v8.20.0 ([#3107](https://github.com/getsentry/sentry-dotnet/pull/3107))
  - [changelog](https://github.com/getsentry/sentry-cocoa/blob/main/CHANGELOG.md#8200)
  - [diff](https://github.com/getsentry/sentry-cocoa/compare/8.19.0...8.20.0)

## 4.0.0

This major release includes many exciting new features including support for [Profiling](https://docs.sentry.io/platforms/dotnet/profiling/) and [Metrics](https://docs.sentry.io/platforms/dotnet/metrics/)(preview), [AOT](https://sentry.engineering/blog/should-you-could-you-aot) with [Native Crash Reporting](https://github.com/getsentry/sentry-dotnet/issues/2770), [Spotlight](https://spotlightjs.com/), Screenshots on MAUI and much more. Details about these features and other changes are below.

### .NET target framework changes

We're dropping support for some of the old target frameworks, please check this [GitHub Discussion](https://github.com/getsentry/sentry-dotnet/discussions/2776) for details on why.

- **Replace support for .NET Framework 4.6.1 with 4.6.2** ([#2786](https://github.com/getsentry/sentry-dotnet/pull/2786))

  .NET Framework 4.6.1 was announced on Nov 30, 2015. And went out of support over a year ago, on Apr 26, 2022.

- **Drop .NET Core 3.1 and .NET 5 support** ([#2787](https://github.com/getsentry/sentry-dotnet/pull/2787))

- **Dropped netstandard2.0 support for Sentry.AspNetCore** ([#2807](https://github.com/getsentry/sentry-dotnet/pull/2807))

- **Replace support for .NET 6 on mobile (e.g: `net6.0-android`) with .NET 7** ([#2624](https://github.com/getsentry/sentry-dotnet/pull/2604))

  .NET 6 on mobile has been out of support since May 2023 and with .NET 8, it's no longer possible to build .NET 6 Mobile specific targets.
  For that reason, we're moving the mobile-specific TFMs from `net6.0-platform` to `net7.0-platform`.

  Mobile apps still work on .NET 6 will pull the `Sentry` .NET 6, which offers the .NET-only features,
  without native/platform-specific bindings and SDKs. See [this ticket for more details](https://github.com/getsentry/sentry-dotnet/issues/2623).

- **MAUI dropped Tizen support** ([#2734](https://github.com/getsentry/sentry-dotnet/pull/2734))

### Sentry Self-hosted Compatibility

If you're using `sentry.io` this change does not affect you.
This SDK version is compatible with a self-hosted version of Sentry `22.12.0` or higher. If you are using an older version of [self-hosted Sentry](https://develop.sentry.dev/self-hosted/) (aka on-premise), you will need to [upgrade](https://develop.sentry.dev/self-hosted/releases/). 

### Significant change in behavior

- Transaction names for ASP.NET Core are now consistently named `HTTP-VERB /path` (e.g. `GET /home`). Previously, the leading forward slash was missing for some endpoints. ([#2808](https://github.com/getsentry/sentry-dotnet/pull/2808))
- Setting `SentryOptions.Dsn` to `null` now throws `ArgumentNullException` during initialization. ([#2655](https://github.com/getsentry/sentry-dotnet/pull/2655))
- Enable `CaptureFailedRequests` by default ([#2688](https://github.com/getsentry/sentry-dotnet/pull/2688))
- Added `Sentry` namespace to global usings when `ImplicitUsings` is enabled ([#3043](https://github.com/getsentry/sentry-dotnet/pull/3043))
If you have conflicts, you can opt out by adding the following to your `csproj`:
```
<PropertyGroup>
  <SentryImplicitUsings>false</SentryImplicitUsings>
</PropertyGroup>
```
- Transactions' spans are no longer automatically finished with the status `deadline_exceeded` by the transaction. This is now handled by the [Relay](https://github.com/getsentry/relay). 
  - Customers self hosting Sentry must use verion 22.12.0 or later ([#3013](https://github.com/getsentry/sentry-dotnet/pull/3013))
- The `User.IpAddress` is now set to `{{auto}}` by default, even when sendDefaultPII is disabled ([#2981](https://github.com/getsentry/sentry-dotnet/pull/2981))
  - The "Prevent Storing of IP Addresses" option in the "Security & Privacy" project settings on sentry.io can be used to control this instead
- The `DiagnosticLogger` signature for `LogWarning` changed to take the `exception` as the first parameter. That way it no longer gets mixed up with the TArgs. ([#2987](https://github.com/getsentry/sentry-dotnet/pull/2987))

### API breaking Changes

If you have compilation errors you can find the affected types or overloads missing in the changelog entries below.

#### Changed APIs

- Class renamed `Sentry.User` to `Sentry.SentryUser` ([#3015](https://github.com/getsentry/sentry-dotnet/pull/3015))
- Class renamed `Sentry.Runtime` to `Sentry.SentryRuntime` ([#3016](https://github.com/getsentry/sentry-dotnet/pull/3016))
- Class renamed `Sentry.Span` to `Sentry.SentrySpan` ([#3021](https://github.com/getsentry/sentry-dotnet/pull/3021))
- Class renamed `Sentry.Transaction` to `Sentry.SentryTransaction` ([#3023](https://github.com/getsentry/sentry-dotnet/pull/3023))
- Rename iOS and MacCatalyst platform-specific options from `Cocoa` to `Native` ([#2940](https://github.com/getsentry/sentry-dotnet/pull/2940))
- Rename iOS platform-specific options `EnableCocoaSdkTracing` to `EnableTracing` ([#2940](https://github.com/getsentry/sentry-dotnet/pull/2940))
- Rename Android platform-specific options from `Android` to `Native` ([#2940](https://github.com/getsentry/sentry-dotnet/pull/2940))
- Rename Android platform-specific options `EnableAndroidSdkTracing` and `EnableAndroidSdkBeforeSend` to `EnableTracing` and `EnableBeforeSend` respectively ([#2940](https://github.com/getsentry/sentry-dotnet/pull/2940))
- Rename iOS and MacCatalyst platform-specific options from `iOS` to `Cocoa` ([#2929](https://github.com/getsentry/sentry-dotnet/pull/2929))
- `ITransaction` has been renamed to `ITransactionTracer`. You will need to update any references to these interfaces in your code to use the new interface names ([#2731](https://github.com/getsentry/sentry-dotnet/pull/2731), [#2870](https://github.com/getsentry/sentry-dotnet/pull/2870))
- `DebugImage` and `DebugMeta` moved to `Sentry.Protocol` namespace. ([#2815](https://github.com/getsentry/sentry-dotnet/pull/2815))
- `SentryClient.Dispose` is no longer obsolete ([#2842](https://github.com/getsentry/sentry-dotnet/pull/2842))
- `ISentryClient.CaptureEvent` overloads have been replaced by a single method accepting optional `Hint` and `Scope` parameters. You will need to pass `hint` as a named parameter from code that calls `CaptureEvent` without passing a `scope` argument. ([#2749](https://github.com/getsentry/sentry-dotnet/pull/2749))
- `TransactionContext` and `SpanContext` constructors were updated. If you're constructing instances of these classes, you will need to adjust the order in which you pass parameters to these. ([#2694](https://github.com/getsentry/sentry-dotnet/pull/2694), [#2696](https://github.com/getsentry/sentry-dotnet/pull/2696))
- The `DiagnosticLogger` signature for `LogError` and `LogFatal` changed to take the `exception` as the first parameter. That way it no longer gets mixed up with the TArgs. The `DiagnosticLogger` now also receives an overload for `LogError` and `LogFatal` that accepts a message only. ([#2715](https://github.com/getsentry/sentry-dotnet/pull/2715))
- `Distribution` added to `IEventLike`. ([#2660](https://github.com/getsentry/sentry-dotnet/pull/2660))
- `StackFrame`'s `ImageAddress`, `InstructionAddress`, and `FunctionId` changed to `long?`. ([#2691](https://github.com/getsentry/sentry-dotnet/pull/2691))
- `DebugImage.ImageAddress` changed to `long?`. ([#2725](https://github.com/getsentry/sentry-dotnet/pull/2725))
- Contexts now inherit from `IDictionary` rather than `ConcurrentDictionary`. The specific dictionary being used is an implementation detail. ([#2729](https://github.com/getsentry/sentry-dotnet/pull/2729))
- The method used to configure a Sentry Sink for Serilog now has an additional overload. Calling `WriteTo.Sentry()` with no arguments will no longer attempt to initialize the SDK (it has optional arguments to configure the behavior of the Sink only). If you want to initialize Sentry at the same time you configure the Sentry Sink then you will need to use the overload of this method that accepts a DSN as the first parameter (e.g. `WriteTo.Sentry("https://d4d82fc1c2c4032a83f3a29aa3a3aff@fake-sentry.io:65535/2147483647")`). ([#2928](https://github.com/getsentry/sentry-dotnet/pull/2928))

#### Removed APIs

- SentrySinkExtensions.ConfigureSentrySerilogOptions is now internal. If you were using this method, please use one of the `SentrySinkExtensions.Sentry` extension methods instead. ([#2902](https://github.com/getsentry/sentry-dotnet/pull/2902))
- A number of `[Obsolete]` options have been removed ([#2841](https://github.com/getsentry/sentry-dotnet/pull/2841))
  - `BeforeSend` - use `SetBeforeSend` instead.
  - `BeforeSendTransaction` - use `SetBeforeSendTransaction` instead.
  - `BeforeBreadcrumb` - use `SetBeforeBreadcrumb` instead.
  - `CreateHttpClientHandler` - use `CreateHttpMessageHandler` instead.
  - `ReportAssemblies` - use `ReportAssembliesMode` instead.
  - `KeepAggregateException` - this property is no longer used and has no replacement.
  - `DisableTaskUnobservedTaskExceptionCapture` method has been renamed to `DisableUnobservedTaskExceptionCapture`.
  - `DebugDiagnosticLogger` - use `TraceDiagnosticLogger` instead.
- A number of iOS/Android-specific `[Obsolete]` options have been removed ([#2856](https://github.com/getsentry/sentry-dotnet/pull/2856))
  - `Distribution` - use `SentryOptions.Distribution` instead.
  - `EnableAutoPerformanceTracking` - use `SetBeforeSendTransaction` instead.
  - `EnableCoreDataTracking` - use `EnableCoreDataTracing` instead.
  - `EnableFileIOTracking` - use `EnableFileIOTracing` instead.
  - `EnableOutOfMemoryTracking` - use `EnableWatchdogTerminationTracking` instead.
  - `EnableUIViewControllerTracking` - use `EnableUIViewControllerTracing` instead.
  - `StitchAsyncCode` - no longer available.
  - `ProfilingTracesInterval` - no longer available.
  - `ProfilingEnabled` - use `ProfilesSampleRate` instead.
- Obsolete `SystemClock` constructor removed, use `SystemClock.Clock` instead. ([#2856](https://github.com/getsentry/sentry-dotnet/pull/2856))
- Obsolete `Runtime.Clone()` removed, this shouldn't have been public in the past and has no replacement. ([#2856](https://github.com/getsentry/sentry-dotnet/pull/2856))
- Obsolete `SentryException.Data` removed, use `SentryException.Mechanism.Data` instead. ([#2856](https://github.com/getsentry/sentry-dotnet/pull/2856))
- Obsolete `AssemblyExtensions` removed, this shouldn't have been public in the past and has no replacement. ([#2856](https://github.com/getsentry/sentry-dotnet/pull/2856))
- Obsolete `SentryDatabaseLogging.UseBreadcrumbs()` removed, it is called automatically and has no replacement. ([#2856](https://github.com/getsentry/sentry-dotnet/pull/2856))
- Obsolete `Scope.GetSpan()` removed, use `Span` property instead. ([#2856](https://github.com/getsentry/sentry-dotnet/pull/2856))
- Obsolete `IUserFactory` removed, use `ISentryUserFactory` instead. ([#2856](https://github.com/getsentry/sentry-dotnet/pull/2856), [#2840](https://github.com/getsentry/sentry-dotnet/pull/2840))
- `IHasMeasurements` has been removed, use `ISpanData` instead. ([#2659](https://github.com/getsentry/sentry-dotnet/pull/2659))
- `IHasBreadcrumbs` has been removed, use `IEventLike` instead. ([#2670](https://github.com/getsentry/sentry-dotnet/pull/2670))
- `ISpanContext` has been removed, use `ITraceContext` instead. ([#2668](https://github.com/getsentry/sentry-dotnet/pull/2668))
- `IHasTransactionNameSource` has been removed, use `ITransactionContext` instead. ([#2654](https://github.com/getsentry/sentry-dotnet/pull/2654))
- ([#2694](https://github.com/getsentry/sentry-dotnet/pull/2694))
- The unused `StackFrame.InstructionOffset` has been removed. ([#2691](https://github.com/getsentry/sentry-dotnet/pull/2691))
- The unused `Scope.Platform` property has been removed. ([#2695](https://github.com/getsentry/sentry-dotnet/pull/2695))
- The obsolete setter `Sentry.PlatformAbstractions.Runtime.Identifier` has been removed ([2764](https://github.com/getsentry/sentry-dotnet/pull/2764))
- `Sentry.Values<T>` is now internal as it is never exposed in the public API ([#2771](https://github.com/getsentry/sentry-dotnet/pull/2771))
- The `TracePropagationTarget` class has been removed, use the `SubstringOrRegexPattern` class instead. ([#2763](https://github.com/getsentry/sentry-dotnet/pull/2763))
- The `WithScope` and `WithScopeAsync` methods have been removed. We have discovered that these methods didn't work correctly in certain desktop contexts, especially when using a global scope. ([#2717](https://github.com/getsentry/sentry-dotnet/pull/2717))

  Replace your usage of `WithScope` with overloads of `Capture*` methods:

  - `SentrySdk.CaptureEvent(SentryEvent @event, Action<Scope> scopeCallback)`
  - `SentrySdk.CaptureMessage(string message, Action<Scope> scopeCallback)`
  - `SentrySdk.CaptureException(Exception exception, Action<Scope> scopeCallback)`

  ```c#
  // Before
  SentrySdk.WithScope(scope =>
  {
    scope.SetTag("key", "value");
    SentrySdk.CaptureEvent(new SentryEvent());
  });

  // After
  SentrySdk.CaptureEvent(new SentryEvent(), scope =>
  {
    // Configure your scope here
    scope.SetTag("key", "value");
  });
  ```

### Features

- Experimental pre-release availability of Metrics. We're exploring the use of Metrics in Sentry. The API will very likely change and we don't yet have any documentation. ([#2949](https://github.com/getsentry/sentry-dotnet/pull/2949))
  - `SentrySdk.Metrics.Set` now additionally accepts `string` as value ([#3092](https://github.com/getsentry/sentry-dotnet/pull/3092))
  - Timing metrics can now be captured with `SentrySdk.Metrics.StartTimer` ([#3075](https://github.com/getsentry/sentry-dotnet/pull/3075))
  - Added support for capturing built-in metrics from the `System.Diagnostics.Metrics` API ([#3052](https://github.com/getsentry/sentry-dotnet/pull/3052))
- `Sentry.Profiling` is now available as a package on [nuget](nuget.org). Be aware that profiling is in alpha and on servers the overhead could be high. Improving the experience for ASP.NET Core is tracked on [this issue](
https://github.com/getsentry/sentry-dotnet/issues/2316) ([#2800](https://github.com/getsentry/sentry-dotnet/pull/2800))
  - iOS profiling support (alpha). ([#2930](https://github.com/getsentry/sentry-dotnet/pull/2930))
- Native crash reporting on NativeAOT published apps (Windows, Linux, macOS). ([#2887](https://github.com/getsentry/sentry-dotnet/pull/2887))
- Support for [Spotlight](https://spotlightjs.com/), a debug tool for local development. ([#2961](https://github.com/getsentry/sentry-dotnet/pull/2961))
  - Enable it with the option `EnableSpotlight`
  - Optionally configure the URL to connect via `SpotlightUrl`. Defaults to `http://localhost:8969/stream`.

### MAUI

- Added screenshot capture support for errors. You can opt-in via `SentryMauiOptions.AttachScreenshots` ([#2965](https://github.com/getsentry/sentry-dotnet/pull/2965))
  - Supports Android and iOS only. Windows is not supported.
- App context now has `in_foreground`, indicating whether the app was in the foreground or the background. ([#2983](https://github.com/getsentry/sentry-dotnet/pull/2983))
- Android: When capturing unhandled exceptions, the SDK now can automatically attach `LogCat` to the event. You can opt-in via `SentryOptions.Android.LogCatIntegration` and configure `SentryOptions.Android.LogCatMaxLines`. ([#2926](https://github.com/getsentry/sentry-dotnet/pull/2926))
  - Available when targeting `net7.0-android` or later, on API level 23 or later.

#### Native AOT

Native AOT publishing support for .NET 8 has been added to Sentry for the following platforms:

- Windows
- Linux
- macOS
- Mac Catalyst
- iOS

There are some functional differences when publishing Native AOT:

- `StackTraceMode.Enhanced` is ignored because it's not available when publishing Native AOT. The mechanism to generate these enhanced stack traces relies heavily on reflection which isn't compatible with trimming.
- Reflection cannot be leveraged for JSON Serialization and you may need to use `SentryOptions.AddJsonSerializerContext` to supply a serialization context for types that you'd like to send to Sentry (e.g. in the `Span.Context`). ([#2732](https://github.com/getsentry/sentry-dotnet/pull/2732), [#2793](https://github.com/getsentry/sentry-dotnet/pull/2793))
- `Ben.Demystifier` is not available as it only runs in JIT mode.
- WinUI applications: When publishing Native AOT, Sentry isn't able to automatically register an unhandled exception handler because that relies on reflection. You'll need to [register the unhandled event handler manually](https://github.com/getsentry/sentry-dotnet/issues/2778) instead.
- For Azure Functions Workers, when AOT/Trimming is enabled we can't use reflection to read route data from the HttpTrigger so the route name will always be `/api/<FUNCTION_NAME>` ([#2920](https://github.com/getsentry/sentry-dotnet/pull/2920))

### Fixes

- Native integration logging on macOS ([#3079](https://github.com/getsentry/sentry-dotnet/pull/3079))
- The scope transaction is now correctly set for Otel transactions ([#3072](https://github.com/getsentry/sentry-dotnet/pull/3072))
- Fixed an issue with tag values in metrics not being properly serialized ([#3065](https://github.com/getsentry/sentry-dotnet/pull/3065))
- Moved the binding to MAUI events for breadcrumb creation from `WillFinishLaunching` to `FinishedLaunching`. This delays the initial instantiation of `app`. ([#3057](https://github.com/getsentry/sentry-dotnet/pull/3057))
- The SDK no longer adds the `WinUIUnhandledExceptionIntegration` on non-Windows platforms ([#3055](https://github.com/getsentry/sentry-dotnet/pull/3055))
- Stop Sentry for MacCatalyst from creating `default.profraw` in the app bundle using xcodebuild archive to build sentry-cocoa ([#2960](https://github.com/getsentry/sentry-dotnet/pull/2960))
- Workaround a .NET 8 NativeAOT crash on transaction finish. ([#2943](https://github.com/getsentry/sentry-dotnet/pull/2943))
- Reworked automatic breadcrumb creation for MAUI. ([#2900](https://github.com/getsentry/sentry-dotnet/pull/2900))
  - The SDK no longer uses reflection to bind to all public element events. This also fixes issues where the SDK would consume third-party events.
  - Added `CreateElementEventsBreadcrumbs` to the SentryMauiOptions to allow users to opt-in automatic breadcrumb creation for `BindingContextChanged`, `ChildAdded`, `ChildRemoved`, and `ParentChanged` on `Element`.
  - Reduced amount of automatic breadcrumbs by limiting the number of bindings created in `VisualElement`, `Window`, `Shell`, `Page`, and `Button`.
- Fixed Sentry SDK has not been initialized when using ASP.NET Core, Serilog, and OpenTelemetry ([#2911](https://github.com/getsentry/sentry-dotnet/pull/2911))
- Android native symbol upload ([#2876](https://github.com/getsentry/sentry-dotnet/pull/2876))
- `Sentry.Serilog` no longer throws if a disabled DSN is provided when initializing Sentry via the Serilog integration ([#2883](https://github.com/getsentry/sentry-dotnet/pull/2883))
- Don't add WinUI exception integration on mobile platforms ([#2821](https://github.com/getsentry/sentry-dotnet/pull/2821))
- `Transactions` are now getting enriched by the client instead of the hub ([#2838](https://github.com/getsentry/sentry-dotnet/pull/2838))
- Fixed an issue when using the SDK together with OpenTelemetry `1.5.0` and newer where the SDK would create transactions for itself. The fix is backward compatible. ([#3001](https://github.com/getsentry/sentry-dotnet/pull/3001))

### Dependencies

- Upgraded to NLog version 5. ([#2697](https://github.com/getsentry/sentry-dotnet/pull/2697))
- Integrate `sentry-native` as a static library in Native AOT builds to enable symbolication. ([#2704](https://github.com/getsentry/sentry-dotnet/pull/2704))


- Bump Cocoa SDK from v8.16.1 to v8.19.0 ([#2910](https://github.com/getsentry/sentry-dotnet/pull/2910), [#2936](https://github.com/getsentry/sentry-dotnet/pull/2936), [#2972](https://github.com/getsentry/sentry-dotnet/pull/2972), [#3005](https://github.com/getsentry/sentry-dotnet/pull/3005), [#3084](https://github.com/getsentry/sentry-dotnet/pull/3084))
  - [changelog](https://github.com/getsentry/sentry-cocoa/blob/main/CHANGELOG.md#8190)
  - [diff](https://github.com/getsentry/sentry-cocoa/compare/8.16.1...8.19.0)
- Bump Java SDK from v6.34.0 to v7.3.0 ([#2932](https://github.com/getsentry/sentry-dotnet/pull/2932), [#2979](https://github.com/getsentry/sentry-dotnet/pull/2979), [#3049](https://github.com/getsentry/sentry-dotnet/pull/3049), (https://github.com/getsentry/sentry-dotnet/pull/3098))
  - [changelog](https://github.com/getsentry/sentry-java/blob/main/CHANGELOG.md#730)
  - [diff](https://github.com/getsentry/sentry-java/compare/6.34.0...7.3.0)
- Bump Native SDK from v0.6.5 to v0.6.7 ([#2914](https://github.com/getsentry/sentry-dotnet/pull/2914), [#3029](https://github.com/getsentry/sentry-dotnet/pull/3029))
  - [changelog](https://github.com/getsentry/sentry-native/blob/master/CHANGELOG.md#070)
  - [diff](https://github.com/getsentry/sentry-native/compare/0.6.5...0.7.0)
- Bump CLI from v2.21.5 to v2.27.0 ([#2901](https://github.com/getsentry/sentry-dotnet/pull/2901), [#2915](https://github.com/getsentry/sentry-dotnet/pull/2915), [#2956](https://github.com/getsentry/sentry-dotnet/pull/2956), [#2985](https://github.com/getsentry/sentry-dotnet/pull/2985), [#2999](https://github.com/getsentry/sentry-dotnet/pull/2999), [#3012](https://github.com/getsentry/sentry-dotnet/pull/3012), [#3030](https://github.com/getsentry/sentry-dotnet/pull/3030), [#3059](https://github.com/getsentry/sentry-dotnet/pull/3059), [#3062](https://github.com/getsentry/sentry-dotnet/pull/3062), [#3073](https://github.com/getsentry/sentry-dotnet/pull/3073), [#3099](https://github.com/getsentry/sentry-dotnet/pull/3099))
  - [changelog](https://github.com/getsentry/sentry-cli/blob/master/CHANGELOG.md#2270)
  - [diff](https://github.com/getsentry/sentry-cli/compare/2.21.5...2.27.0)

## 3.41.4

### Fixes

- Fixed an issue when using the SDK together with Open Telemetry `1.5.0` and newer where the SDK would create transactions for itself. The fix is backward compatible. ([#3001](https://github.com/getsentry/sentry-dotnet/pull/3001))

## 3.41.3

### Fixes

- Fixed Sentry SDK has not been initialised when using ASP.NET Core, Serilog, and OpenTelemetry ([#2918](https://github.com/getsentry/sentry-dotnet/pull/2918))

## 3.41.2

### Fixes

- The SDK no longer fails to finish sessions while capturing an event. This fixes broken crash-free rates ([#2895](https://github.com/getsentry/sentry-dotnet/pull/2895))
- Ignore UnobservedTaskException for QUIC exceptions. See: https://github.com/dotnet/runtime/issues/80111 ([#2894](https://github.com/getsentry/sentry-dotnet/pull/2894))

### Dependencies

- Bump Cocoa SDK from v8.16.0 to v8.16.1 ([#2891](https://github.com/getsentry/sentry-dotnet/pull/2891))
  - [changelog](https://github.com/getsentry/sentry-cocoa/blob/main/CHANGELOG.md#8161)
  - [diff](https://github.com/getsentry/sentry-cocoa/compare/8.16.0...8.16.1)

## 3.41.1

### Fixes

- `CaptureFailedRequests` and `FailedRequestStatusCodes` are now getting respected by the Cocoa SDK. This is relevant for MAUI apps where requests are getting handled natively. ([#2826](https://github.com/getsentry/sentry-dotnet/issues/2826))
- Added `SentryOptions.AutoRegisterTracing` for users who need to control registration of Sentry's tracing middleware ([#2871](https://github.com/getsentry/sentry-dotnet/pull/2871))

### Dependencies

- Bump Cocoa SDK from v8.15.0 to v8.16.0 ([#2812](https://github.com/getsentry/sentry-dotnet/pull/2812), [#2816](https://github.com/getsentry/sentry-dotnet/pull/2816), [#2882](https://github.com/getsentry/sentry-dotnet/pull/2882))
  - [changelog](https://github.com/getsentry/sentry-cocoa/blob/main/CHANGELOG.md#8160)
  - [diff](https://github.com/getsentry/sentry-cocoa/compare/8.15.0...8.16.0)
- Bump CLI from v2.21.2 to v2.21.5 ([#2811](https://github.com/getsentry/sentry-dotnet/pull/2811), [#2834](https://github.com/getsentry/sentry-dotnet/pull/2834), [#2851](https://github.com/getsentry/sentry-dotnet/pull/2851))
  - [changelog](https://github.com/getsentry/sentry-cli/blob/master/CHANGELOG.md#2215)
  - [diff](https://github.com/getsentry/sentry-cli/compare/2.21.2...2.21.5)
- Bump Java SDK from v6.33.1 to v6.34.0 ([#2874](https://github.com/getsentry/sentry-dotnet/pull/2874))
  - [changelog](https://github.com/getsentry/sentry-java/blob/main/CHANGELOG.md#6340)
  - [diff](https://github.com/getsentry/sentry-java/compare/6.33.1...6.34.0)

## 3.41.0

### Features

- Speed up SDK init ([#2784](https://github.com/getsentry/sentry-dotnet/pull/2784))

### Fixes

- Fixed chaining on the IApplicationBuilder for methods like UseRouting and UseEndpoints ([#2726](https://github.com/getsentry/sentry-dotnet/pull/2726))

### Dependencies

- Bump Cocoa SDK from v8.13.0 to v8.15.0 ([#2722](https://github.com/getsentry/sentry-dotnet/pull/2722), [#2740](https://github.com/getsentry/sentry-dotnet/pull/2740), [#2746](https://github.com/getsentry/sentry-dotnet/pull/2746), [#2801](https://github.com/getsentry/sentry-dotnet/pull/2801))
  - [changelog](https://github.com/getsentry/sentry-cocoa/blob/main/CHANGELOG.md#8150)
  - [diff](https://github.com/getsentry/sentry-cocoa/compare/8.13.0...8.15.0)
- Bump Java SDK from v6.30.0 to v6.33.1 ([#2723](https://github.com/getsentry/sentry-dotnet/pull/2723), [#2741](https://github.com/getsentry/sentry-dotnet/pull/2741), [#2783](https://github.com/getsentry/sentry-dotnet/pull/2783), [#2803](https://github.com/getsentry/sentry-dotnet/pull/2803))
  - [changelog](https://github.com/getsentry/sentry-java/blob/main/CHANGELOG.md#6331)
  - [diff](https://github.com/getsentry/sentry-java/compare/6.30.0...6.33.1)

## 3.40.1

### Fixes

- ISentryUserFactory is now public so users can register their own implementations via DI ([#2719](https://github.com/getsentry/sentry-dotnet/pull/2719))

## 3.40.0

### Obsoletion

- `WithScope` and `WithScopeAsync` have been proven to not work correctly in desktop contexts when using a global scope. They are now deprecated in favor of the overloads of `CaptureEvent`, `CaptureMessage`, and `CaptureException`. Those methods provide a callback to a configurable scope. ([#2677](https://github.com/getsentry/sentry-dotnet/pull/2677))
- `StackFrame.InstructionOffset` has not been used in the SDK and has been ignored on the server for years. ([#2689](https://github.com/getsentry/sentry-dotnet/pull/2689))

### Features

- Release of Azure Functions (Isolated Worker/Out-of-Process) support ([#2686](https://github.com/getsentry/sentry-dotnet/pull/2686))

### Fixes

- Scope is now correctly applied to Transactions when using OpenTelemetry on ASP.NET Core ([#2690](https://github.com/getsentry/sentry-dotnet/pull/2690))

### Dependencies

- Bump CLI from v2.20.7 to v2.21.2 ([#2645](https://github.com/getsentry/sentry-dotnet/pull/2645), [#2647](https://github.com/getsentry/sentry-dotnet/pull/2647), [#2698](https://github.com/getsentry/sentry-dotnet/pull/2698))
  - [changelog](https://github.com/getsentry/sentry-cli/blob/master/CHANGELOG.md#2212)
  - [diff](https://github.com/getsentry/sentry-cli/compare/2.20.7...2.21.2)
- Bump Cocoa SDK from v8.12.0 to v8.13.0 ([#2653](https://github.com/getsentry/sentry-dotnet/pull/2653))
  - [changelog](https://github.com/getsentry/sentry-cocoa/blob/main/CHANGELOG.md#8130)
  - [diff](https://github.com/getsentry/sentry-cocoa/compare/8.12.0...8.13.0)
- Bump Java SDK from v6.29.0 to v6.30.0 ([#2685](https://github.com/getsentry/sentry-dotnet/pull/2685))
  - [changelog](https://github.com/getsentry/sentry-java/blob/main/CHANGELOG.md#6300)
  - [diff](https://github.com/getsentry/sentry-java/compare/6.29.0...6.30.0)

## 3.40.0-beta.0

### Features

- Reduced the memory footprint of `SpanId` by refactoring the ID generation ([#2619](https://github.com/getsentry/sentry-dotnet/pull/2619))
- Reduced the memory footprint of `SpanTracer` by initializing the tags lazily ([#2636](https://github.com/getsentry/sentry-dotnet/pull/2636))
- Added distributed tracing without performance for Azure Function Workers ([#2630](https://github.com/getsentry/sentry-dotnet/pull/2630))
- The SDK now provides and overload of `ContinueTrace` that accepts headers as `string` ([#2601](https://github.com/getsentry/sentry-dotnet/pull/2601))
- Sentry tracing middleware now gets configured automatically ([#2602](https://github.com/getsentry/sentry-dotnet/pull/2602))
- Added memory optimisations for GetLastActiveSpan ([#2642](https://github.com/getsentry/sentry-dotnet/pull/2642))

### Fixes

- Resolved issue identifying users with OpenTelemetry ([#2618](https://github.com/getsentry/sentry-dotnet/pull/2618))

### Azure Functions Beta

- Package name changed from `Sentry.AzureFunctions.Worker` to `Sentry.Azure.Functions.Worker`. Note AzureFunctions now is split by a `.`. ([#2637](https://github.com/getsentry/sentry-dotnet/pull/2637))

### Dependencies

- Bump CLI from v2.20.6 to v2.20.7 ([#2604](https://github.com/getsentry/sentry-dotnet/pull/2604))
  - [changelog](https://github.com/getsentry/sentry-cli/blob/master/CHANGELOG.md#2207)
  - [diff](https://github.com/getsentry/sentry-cli/compare/2.20.6...2.20.7)
- Bump Cocoa SDK from v8.11.0 to v8.12.0 ([#2640](https://github.com/getsentry/sentry-dotnet/pull/2640))
  - [changelog](https://github.com/getsentry/sentry-cocoa/blob/main/CHANGELOG.md#8120)
  - [diff](https://github.com/getsentry/sentry-cocoa/compare/8.11.0...8.12.0)

## 3.39.1

### Fixes

- Added Sentry.AspNet.csproj back to Sentry-CI-Build-macOS.slnf ([#2612](https://github.com/getsentry/sentry-dotnet/pull/2612))

## 3.39.0

### Features

- Added additional `DB` attributes to automatically generated spans like `name` and `provider` ([#2583](https://github.com/getsentry/sentry-dotnet/pull/2583))
- `Hints` now accept attachments provided as a file path via `AddAttachment` method ([#2585](https://github.com/getsentry/sentry-dotnet/pull/2585))

### Fixes

- Resolved an isse where the SDK would throw an exception while attempting to set the DynamicSamplingContext but the context exists already. ([#2592](https://github.com/getsentry/sentry-dotnet/pull/2592))

### Dependencies

- Bump CLI from v2.20.5 to v2.20.6 ([#2590](https://github.com/getsentry/sentry-dotnet/pull/2590))
  - [changelog](https://github.com/getsentry/sentry-cli/blob/master/CHANGELOG.md#2206)
  - [diff](https://github.com/getsentry/sentry-cli/compare/2.20.5...2.20.6)
- Bump Cocoa SDK from v8.10.0 to v8.11.0 ([#2594](https://github.com/getsentry/sentry-dotnet/pull/2594))
  - [changelog](https://github.com/getsentry/sentry-cocoa/blob/main/CHANGELOG.md#8110)
  - [diff](https://github.com/getsentry/sentry-cocoa/compare/8.10.0...8.11.0)
- Bump Java SDK from v6.28.0 to v6.29.0 ([#2599](https://github.com/getsentry/sentry-dotnet/pull/2599))
  - [changelog](https://github.com/getsentry/sentry-java/blob/main/CHANGELOG.md#6290)
  - [diff](https://github.com/getsentry/sentry-java/compare/6.28.0...6.29.0)

## 3.36.0

### Features

- Graphql client ([#2538](https://github.com/getsentry/sentry-dotnet/pull/2538))

### Fixes

- Android: Fix proguard/r8 mapping file upload ([#2574](https://github.com/getsentry/sentry-dotnet/pull/2574))

### Dependencies

- Bump Cocoa SDK from v8.9.5 to v8.10.0 ([#2546](https://github.com/getsentry/sentry-dotnet/pull/2546), [#2550](https://github.com/getsentry/sentry-dotnet/pull/2550))
  - [changelog](https://github.com/getsentry/sentry-cocoa/blob/main/CHANGELOG.md#8100)
  - [diff](https://github.com/getsentry/sentry-cocoa/compare/8.9.5...8.10.0)
- Bump gradle/gradle-build-action from 2.7.0 to 2.7.1 ([#2564](https://github.com/getsentry/sentry-dotnet/pull/2564))
  - [diff](https://github.com/gradle/gradle-build-action/compare/v2.7.0...v2.7.1)

## 3.35.1

### Fixes

- The SDK no longer creates transactions with their start date set to `Jan 01, 001` ([#2544](https://github.com/getsentry/sentry-dotnet/pull/2544))

### Dependencies

- Bump CLI from v2.20.4 to v2.20.5 ([#2539](https://github.com/getsentry/sentry-dotnet/pull/2539))
  - [changelog](https://github.com/getsentry/sentry-cli/blob/master/CHANGELOG.md#2205)
  - [diff](https://github.com/getsentry/sentry-cli/compare/2.20.4...2.20.5)
- Bump Cocoa SDK from v8.9.4 to v8.9.5 ([#2542](https://github.com/getsentry/sentry-dotnet/pull/2542))
  - [changelog](https://github.com/getsentry/sentry-cocoa/blob/main/CHANGELOG.md#895)
  - [diff](https://github.com/getsentry/sentry-cocoa/compare/8.9.4...8.9.5)

## 3.35.0

### Features

- Distributed tracing now works independently of the performance feature. This allows you to connect errors to other Sentry instrumented applications ([#2493](https://github.com/getsentry/sentry-dotnet/pull/2493))
- Added Sampling Decision to Trace Envelope Header ([#2495](https://github.com/getsentry/sentry-dotnet/pull/2495))
- Add MinimumEventLevel to Sentry.Log4Net and convert events below it to breadcrumbs ([#2505](https://github.com/getsentry/sentry-dotnet/pull/2505))
- Support transaction finishing automatically with 'idle timeout' (#2452)

### Fixes

- Fixed baggage propagation when an exception is thrown from middleware ([#2487](https://github.com/getsentry/sentry-dotnet/pull/2487))
- Fix Durable Functions preventing orchestrators from completing ([#2491](https://github.com/getsentry/sentry-dotnet/pull/2491))
- Re-enable HubTests.FlushOnDispose_SendsEnvelope ([#2492](https://github.com/getsentry/sentry-dotnet/pull/2492))
- Fixed SDK not sending exceptions via Blazor WebAssembly due to a `PlatformNotSupportedException` ([#2506](https://github.com/getsentry/sentry-dotnet/pull/2506))
- Align SDK with docs regarding session update for dropped events ([#2496](https://github.com/getsentry/sentry-dotnet/pull/2496))
- Introduced `HttpMessageHandler` in favor of the now deprecated `HttpClientHandler` on the options. This allows the SDK to support NSUrlSessionHandler on iOS ([#2503](https://github.com/getsentry/sentry-dotnet/pull/2503))
- Using `Activity.RecordException` now correctly updates the error status of OpenTelemetry Spans ([#2515](https://github.com/getsentry/sentry-dotnet/pull/2515))
- Fixed Transaction name not reporting correctly when using UseExceptionHandler ([#2511](https://github.com/getsentry/sentry-dotnet/pull/2511))
- log4net logging Level.All now maps to SentryLevel.Debug ([#2522]([url](https://github.com/getsentry/sentry-dotnet/pull/2522)))

### Dependencies

- Bump Java SDK from v6.25.1 to v6.28.0 ([#2484](https://github.com/getsentry/sentry-dotnet/pull/2484), [#2498](https://github.com/getsentry/sentry-dotnet/pull/2498), [#2517](https://github.com/getsentry/sentry-dotnet/pull/2517), [#2533](https://github.com/getsentry/sentry-dotnet/pull/2533))
  - [changelog](https://github.com/getsentry/sentry-java/blob/main/CHANGELOG.md#6280)
  - [diff](https://github.com/getsentry/sentry-java/compare/6.25.1...6.28.0)
- Bump CLI from v2.19.4 to v2.20.4 ([#2509](https://github.com/getsentry/sentry-dotnet/pull/2509), [#2518](https://github.com/getsentry/sentry-dotnet/pull/2518), [#2527](https://github.com/getsentry/sentry-dotnet/pull/2527), [#2530](https://github.com/getsentry/sentry-dotnet/pull/2530))
  - [changelog](https://github.com/getsentry/sentry-cli/blob/master/CHANGELOG.md#2204)
  - [diff](https://github.com/getsentry/sentry-cli/compare/2.19.4...2.20.4)
- Bump Cocoa SDK from v8.8.0 to v8.9.4 ([#2479](https://github.com/getsentry/sentry-dotnet/pull/2479), [#2483](https://github.com/getsentry/sentry-dotnet/pull/2483), [#2500](https://github.com/getsentry/sentry-dotnet/pull/2500), [#2510](https://github.com/getsentry/sentry-dotnet/pull/2510), [#2531](https://github.com/getsentry/sentry-dotnet/pull/2531))
  - [changelog](https://github.com/getsentry/sentry-cocoa/blob/main/CHANGELOG.md#894)
  - [diff](https://github.com/getsentry/sentry-cocoa/compare/8.8.0...8.9.4)

## 3.34.0

### Features

- OpenTelemetry Support ([#2453](https://github.com/getsentry/sentry-dotnet/pull/2453))
- Added a MSBuild property `SentryUploadAndroidProguardMapping` to automatically upload the Proguard mapping file when targeting Android ([#2455](https://github.com/getsentry/sentry-dotnet/pull/2455))
- Symbolication for Single File Apps ([#2425](https://github.com/getsentry/sentry-dotnet/pull/2425))
- Add binding to `SwiftAsyncStacktraces` on iOS ([#2436](https://github.com/getsentry/sentry-dotnet/pull/2436))

### Fixes

- Builds targeting Android with `r8` enabled no longer crash during SDK init. The package now contains the required proguard rules ([#2450](https://github.com/getsentry/sentry-dotnet/pull/2450))
- Fix Sentry logger options for MAUI and Azure Functions ([#2423](https://github.com/getsentry/sentry-dotnet/pull/2423))

### Dependencies

- Bump Cocoa SDK from v8.7.3 to v8.8.0 ([#2427](https://github.com/getsentry/sentry-dotnet/pull/2427), [#2430](https://github.com/getsentry/sentry-dotnet/pull/2430))
  - [changelog](https://github.com/getsentry/sentry-cocoa/blob/main/CHANGELOG.md#880)
  - [diff](https://github.com/getsentry/sentry-cocoa/compare/8.7.3...8.8.0)
- Bump CLI from v2.18.1 to v2.19.4 ([#2428](https://github.com/getsentry/sentry-dotnet/pull/2428), [#2431](https://github.com/getsentry/sentry-dotnet/pull/2431), [#2451](https://github.com/getsentry/sentry-dotnet/pull/2451), [#2454](https://github.com/getsentry/sentry-dotnet/pull/2454))
  - [changelog](https://github.com/getsentry/sentry-cli/blob/master/CHANGELOG.md#2194)
  - [diff](https://github.com/getsentry/sentry-cli/compare/2.18.1...2.19.4)
- Bump Java SDK from v6.22.0 to v6.25.1 ([#2429](https://github.com/getsentry/sentry-dotnet/pull/2429), [#2440](https://github.com/getsentry/sentry-dotnet/pull/2440), [#2458](https://github.com/getsentry/sentry-dotnet/pull/2458), [#2476](https://github.com/getsentry/sentry-dotnet/pull/2476))
  - [changelog](https://github.com/getsentry/sentry-java/blob/main/CHANGELOG.md#6251)
  - [diff](https://github.com/getsentry/sentry-java/compare/6.22.0...6.25.1)

## 3.33.1

### Fixes

- SentryHttpMessageHandler added when AddHttpClient is before UseSentry ([#2390](https://github.com/getsentry/sentry-dotnet/pull/2390))
- Set the native sdk name for Android ([#2389](https://github.com/getsentry/sentry-dotnet/pull/2389))
- Fix db connection spans not finishing ([#2398](https://github.com/getsentry/sentry-dotnet/pull/2398))
- Various .NET MAUI fixes / improvements ([#2403](https://github.com/getsentry/sentry-dotnet/pull/2403))
  - The battery level was being reported incorrectly due to percentage multiplier.
  - The device architecture (x64, arm64, etc.) is now reported
  - On Windows, the OS type is now reported as "Windows" instead of "WinUI".  Additionally, the OS display version (ex, "22H2") is now included.
  - `UIKit`, `ABI.Microsoft` and `WinRT`  frames are now marked "system" instead of "in app".
- Reduce debug files uploaded ([#2404](https://github.com/getsentry/sentry-dotnet/pull/2404))
- Fix system frames being marked as "in-app" ([#2408](https://github.com/getsentry/sentry-dotnet/pull/2408))
  - NOTE: This important fix corrects a value that is used during issue grouping, so you may receive new alerts for existing issues after deploying this update.
- DB Connection spans presented poorly ([#2409](https://github.com/getsentry/sentry-dotnet/pull/2409))
- Populate scope's Cookies property ([#2411](https://github.com/getsentry/sentry-dotnet/pull/2411))
- Fix UWP GateKeeper errors ([#2415](https://github.com/getsentry/sentry-dotnet/pull/2415))
- Fix sql client db name ([#2418](https://github.com/getsentry/sentry-dotnet/pull/2418))

### Dependencies

- Bump Cocoa SDK from v8.7.2 to v8.7.3 ([#2394](https://github.com/getsentry/sentry-dotnet/pull/2394))
  - [changelog](https://github.com/getsentry/sentry-cocoa/blob/main/CHANGELOG.md#873)
  - [diff](https://github.com/getsentry/sentry-cocoa/compare/8.7.2...8.7.3)
- Bump Java SDK from v6.19.1 to v6.22.0 ([#2395](https://github.com/getsentry/sentry-dotnet/pull/2395), [#2405](https://github.com/getsentry/sentry-dotnet/pull/2405), [#2417](https://github.com/getsentry/sentry-dotnet/pull/2417))
  - [changelog](https://github.com/getsentry/sentry-java/blob/main/CHANGELOG.md#6220)
  - [diff](https://github.com/getsentry/sentry-java/compare/6.19.1...6.22.0)

## 3.33.0

### Features

- .NET SDK changes for exception groups ([#2287](https://github.com/getsentry/sentry-dotnet/pull/2287))
  - This changes how `AggregateException` is handled.  Instead of filtering them out client-side, the SDK marks them as an "exception group",
    and adds includes data that represents the hierarchical structure of inner exceptions. Sentry now recognizes this server-side,
    improving the accuracy of the issue detail page.
  - Accordingly, the `KeepAggregateException` option is now obsolete and does nothing.  Please remove any usages of `KeepAggregateException`.
  - NOTE: If running Self-Hosted Sentry, you should wait to adopt this SDK update until after updating to the 23.6.0 (est. June 2023) release of Sentry.
    The effect of updating the SDK early will be as if `KeepAggregateException = true` was set.  That will not break anything, but may affect issue grouping and alerts.

### Fixes

- Status messages when uploading symbols or sources are improved. ([#2307](https://github.com/getsentry/sentry-dotnet/issues/2307))

### Dependencies

- Bump CLI from v2.18.0 to v2.18.1 ([#2386](https://github.com/getsentry/sentry-dotnet/pull/2386))
  - [changelog](https://github.com/getsentry/sentry-cli/blob/master/CHANGELOG.md#2181)
  - [diff](https://github.com/getsentry/sentry-cli/compare/2.18.0...2.18.1)

## 3.32.0

### Features

- Azure Functions (Isolated Worker/Out-of-Process) support ([#2346](https://github.com/getsentry/sentry-dotnet/pull/2346))
  - Initial `beta.1` release.  Please give it a try and let us know how it goes!
  - Documentation is TBD.  For now, see `/samples/Sentry.Samples.Azure.Functions.Worker`.

- Add `Hint` support  ([#2351](https://github.com/getsentry/sentry-dotnet/pull/2351))
  - Currently, this allows you to manipulate attachments in the various "before" event delegates.
  - Hints can also be used in event and transaction processors by implementing `ISentryEventProcessorWithHint` or `ISentryTransactionProcessorWithHint`, instead of `ISentryEventProcessor` or `ISentryTransactionProcessor`.
  - Note: Obsoletes the `BeforeSend`, `BeforeSendTransaction`, and `BeforeBreadcrumb` properties on the `SentryOptions` class.  They have been replaced with `SetBeforeSend`, `SetBeforeSendTransaction`, and `SetBeforeBreadcrumb` respectively.  Each one provides overloads both with and without a `Hint` object.

- Allow setting the active span on the scope ([#2364](https://github.com/getsentry/sentry-dotnet/pull/2364))
  - Note: Obsoletes the `Scope.GetSpan` method in favor of a `Scope.Span` property (which now has a setter as well).

- Remove authority from URLs sent to Sentry ([#2365](https://github.com/getsentry/sentry-dotnet/pull/2365))
- Add tag filters to `SentryOptions` ([#2367](https://github.com/getsentry/sentry-dotnet/pull/2367))

### Fixes

- Fix `EnableTracing` option conflict with `TracesSampleRate` ([#2368](https://github.com/getsentry/sentry-dotnet/pull/2368))
  - NOTE: This is a potentially breaking change, as the `TracesSampleRate` property has been made nullable.
    Though extremely uncommon, if you are _retrieving_ the `TracesSampleRate` property for some reason, you will need to account for nulls.
    However, there is no change to the behavior or _typical_ usage of either of these properties.

- CachedTransport gracefully handles malformed envelopes during processing  ([#2371](https://github.com/getsentry/sentry-dotnet/pull/2371))
- Remove extraneous iOS simulator resources when building MAUI apps using Visual Studio "Hot Restart" mode, to avoid hitting Windows max path  ([#2384](https://github.com/getsentry/sentry-dotnet/pull/2384))

### Dependencies

- Bump Cocoa SDK from v8.6.0 to v8.7.1 ([#2359](https://github.com/getsentry/sentry-dotnet/pull/2359), [#2370](https://github.com/getsentry/sentry-dotnet/pull/2370))
  - [changelog](https://github.com/getsentry/sentry-cocoa/blob/main/CHANGELOG.md#871)
  - [diff](https://github.com/getsentry/sentry-cocoa/compare/8.6.0...8.7.1)
- Bump Java SDK from v6.18.1 to v6.19.1 ([#2374](https://github.com/getsentry/sentry-dotnet/pull/2374), [#2381](https://github.com/getsentry/sentry-dotnet/pull/2381))
  - [changelog](https://github.com/getsentry/sentry-java/blob/main/CHANGELOG.md#6191)
  - [diff](https://github.com/getsentry/sentry-java/compare/6.18.1...6.19.1)
- Bump Cocoa SDK from v8.6.0 to v8.7.2 ([#2359](https://github.com/getsentry/sentry-dotnet/pull/2359), [#2370](https://github.com/getsentry/sentry-dotnet/pull/2370), [#2375](https://github.com/getsentry/sentry-dotnet/pull/2375))
  - [changelog](https://github.com/getsentry/sentry-cocoa/blob/main/CHANGELOG.md#872)
  - [diff](https://github.com/getsentry/sentry-cocoa/compare/8.6.0...8.7.2)
- Bump CLI from v2.17.5 to v2.18.0 ([#2380](https://github.com/getsentry/sentry-dotnet/pull/2380))
  - [changelog](https://github.com/getsentry/sentry-cli/blob/master/CHANGELOG.md#2180)
  - [diff](https://github.com/getsentry/sentry-cli/compare/2.17.5...2.18.0)

## 3.31.0

### Features

- Initial work to support profiling in a future release. ([#2206](https://github.com/getsentry/sentry-dotnet/pull/2206))
- Create a Sentry event for failed HTTP requests ([#2320](https://github.com/getsentry/sentry-dotnet/pull/2320))
- Improve `WithScope` and add `WithScopeAsync` ([#2303](https://github.com/getsentry/sentry-dotnet/pull/2303)) ([#2309](https://github.com/getsentry/sentry-dotnet/pull/2309))
- Build .NET Standard 2.1 for Unity ([#2328](https://github.com/getsentry/sentry-dotnet/pull/2328))
- Add `RemoveExceptionFilter`, `RemoveEventProcessor` and `RemoveTransactionProcessor` extension methods on `SentryOptions` ([#2331](https://github.com/getsentry/sentry-dotnet/pull/2331))
- Include Dynamic Sampling Context with error events, when there's a transaction ([#2332](https://github.com/getsentry/sentry-dotnet/pull/2332))

### Fixes

- Buffer payloads asynchronously when appropriate ([#2297](https://github.com/getsentry/sentry-dotnet/pull/2297))
- Restore `System.Reflection.Metadata` dependency for .NET Core 3 ([#2302](https://github.com/getsentry/sentry-dotnet/pull/2302))
- Capture open transactions on disabled hubs ([#2319](https://github.com/getsentry/sentry-dotnet/pull/2319))
- Remove session breadcrumbs ([#2333](https://github.com/getsentry/sentry-dotnet/pull/2333))
- Support synchronous `HttpClient.Send` in `SentryHttpMessageHandler` ([#2336](https://github.com/getsentry/sentry-dotnet/pull/2336))
- Fix ASP.NET Core issue with missing context when using capture methods that configure scope ([#2339](https://github.com/getsentry/sentry-dotnet/pull/2339))
- Improve debug file upload handling ([#2349](https://github.com/getsentry/sentry-dotnet/pull/2349))

### Dependencies

- Bump CLI from v2.17.0 to v2.17.5 ([#2298](https://github.com/getsentry/sentry-dotnet/pull/2298), [#2318](https://github.com/getsentry/sentry-dotnet/pull/2318), [#2321](https://github.com/getsentry/sentry-dotnet/pull/2321), [#2345](https://github.com/getsentry/sentry-dotnet/pull/2345))
  - [changelog](https://github.com/getsentry/sentry-cli/blob/master/CHANGELOG.md#2175)
  - [diff](https://github.com/getsentry/sentry-cli/compare/2.17.0...2.17.5)
- Bump Cocoa SDK from v8.4.0 to v8.6.0 ([#2310](https://github.com/getsentry/sentry-dotnet/pull/2310), [#2344](https://github.com/getsentry/sentry-dotnet/pull/2344))
  - [changelog](https://github.com/getsentry/sentry-cocoa/blob/main/CHANGELOG.md#860)
  - [diff](https://github.com/getsentry/sentry-cocoa/compare/8.4.0...8.6.0)
- Bump Java SDK from v6.17.0 to v6.18.1 ([#2338](https://github.com/getsentry/sentry-dotnet/pull/2338), [#2343](https://github.com/getsentry/sentry-dotnet/pull/2343))
  - [changelog](https://github.com/getsentry/sentry-java/blob/main/CHANGELOG.md#6181)
  - [diff](https://github.com/getsentry/sentry-java/compare/6.17.0...6.18.1)

## 3.30.0

### Features

- Add `FileDiagnosticLogger` to assist with debugging the SDK ([#2242](https://github.com/getsentry/sentry-dotnet/pull/2242))
- Attach stack trace when events have captured an exception without a stack trace ([#2266](https://github.com/getsentry/sentry-dotnet/pull/2266))
- Add `Scope.Clear` and `Scope.ClearBreadcrumbs` methods ([#2284](https://github.com/getsentry/sentry-dotnet/pull/2284))
- Improvements to exception mechanism data ([#2294](https://github.com/getsentry/sentry-dotnet/pull/2294))

### Fixes

- Normalize StackFrame in-app resolution for modules & function prefixes ([#2234](https://github.com/getsentry/sentry-dotnet/pull/2234))
- Calling `AddAspNet` more than once should not block all errors from being sent ([#2253](https://github.com/getsentry/sentry-dotnet/pull/2253))
- Fix Sentry CLI arguments when using custom URL or auth token parameters ([#2259](https://github.com/getsentry/sentry-dotnet/pull/2259))
- Sentry.AspNetCore fix transaction name when path base is used and route starts with a slash ([#2265](https://github.com/getsentry/sentry-dotnet/pull/2265))
- Fix Baggage header parsing in ASP.NET (Framework) ([#2293](https://github.com/getsentry/sentry-dotnet/pull/2293))

### Dependencies

- Bump Cocoa SDK from v8.3.0 to v8.4.0 ([#2237](https://github.com/getsentry/sentry-dotnet/pull/2237), [#2248](https://github.com/getsentry/sentry-dotnet/pull/2248), [#2251](https://github.com/getsentry/sentry-dotnet/pull/2251), [#2285](https://github.com/getsentry/sentry-dotnet/pull/2285))
  - [changelog](https://github.com/getsentry/sentry-cocoa/blob/main/CHANGELOG.md#840)
  - [diff](https://github.com/getsentry/sentry-cocoa/compare/8.3.0...8.4.0)

- Bump CLI from v2.14.4 to v2.17.0 ([#2238](https://github.com/getsentry/sentry-dotnet/pull/2238), [#2244](https://github.com/getsentry/sentry-dotnet/pull/2244), [#2252](https://github.com/getsentry/sentry-dotnet/pull/2252), [#2264](https://github.com/getsentry/sentry-dotnet/pull/2264), [#2292](https://github.com/getsentry/sentry-dotnet/pull/2292))
  - [changelog](https://github.com/getsentry/sentry-cli/blob/master/CHANGELOG.md#2170)
  - [diff](https://github.com/getsentry/sentry-cli/compare/2.14.4...2.17.0)

- Bump Java SDK from v6.15.0 to v6.17.0 ([#2243](https://github.com/getsentry/sentry-dotnet/pull/2243), [#2277](https://github.com/getsentry/sentry-dotnet/pull/2277))
  - [changelog](https://github.com/getsentry/sentry-java/blob/main/CHANGELOG.md#6170)
  - [diff](https://github.com/getsentry/sentry-java/compare/6.15.0...6.17.0)

## 3.29.1

### Fixes

- Get debug image for Full PDB format on Windows ([#2222](https://github.com/getsentry/sentry-dotnet/pull/2222))
- Fix debug files not uploading for `packages.config` nuget ([#2224](https://github.com/getsentry/sentry-dotnet/pull/2224))

### Dependencies

- Bump Cocoa SDK from v8.2.0 to v8.3.0 ([#2220](https://github.com/getsentry/sentry-dotnet/pull/2220))
  - [changelog](https://github.com/getsentry/sentry-cocoa/blob/main/CHANGELOG.md#830)
  - [diff](https://github.com/getsentry/sentry-cocoa/compare/8.2.0...8.3.0)

## 3.29.0

**Notice:** The `<SentryUploadSymbols>` MSBuild property previously defaulted to `true` for projects compiled in `Release` configuration.
It is now `false` by default.  To continue uploading symbols, you must opt-in by setting it to `true`.
See the [MSBuild Setup](https://docs.sentry.io/platforms/dotnet/configuration/msbuild/) docs for further details.

### Features

- Added basic functionality to support `View Hierarchy` ([#2163](https://github.com/getsentry/sentry-dotnet/pull/2163))
- Allow `SentryUploadSources` to work even when not uploading symbols ([#2197](https://github.com/getsentry/sentry-dotnet/pull/2197))
- Add support for `BeforeSendTransaction` ([#2188](https://github.com/getsentry/sentry-dotnet/pull/2188))
- Add `EnableTracing` option to simplify enabling tracing ([#2201](https://github.com/getsentry/sentry-dotnet/pull/2201))
- Make `SentryUploadSymbols` strictly opt-in ([#2216](https://github.com/getsentry/sentry-dotnet/pull/2216))

### Fixes

- Fix assembly not found on Android in Debug configuration ([#2175](https://github.com/getsentry/sentry-dotnet/pull/2175))
- Fix context object with circular reference prevents event from being sent ([#2210](https://github.com/getsentry/sentry-dotnet/pull/2210))

### Dependencies

- Bump Java SDK from v6.13.1 to v6.15.0 ([#2185](https://github.com/getsentry/sentry-dotnet/pull/2185), [#2207](https://github.com/getsentry/sentry-dotnet/pull/2207))
  - [changelog](https://github.com/getsentry/sentry-java/blob/main/CHANGELOG.md#6150)
  - [diff](https://github.com/getsentry/sentry-java/compare/6.13.1...6.15.0)
- Bump CLI from v2.12.0 to v2.14.4 ([#2187](https://github.com/getsentry/sentry-dotnet/pull/2187), [#2215](https://github.com/getsentry/sentry-dotnet/pull/2215))
  - [changelog](https://github.com/getsentry/sentry-cli/blob/master/CHANGELOG.md#2144)
  - [diff](https://github.com/getsentry/sentry-cli/compare/2.12.0...2.14.4)
- Bump Java SDK from v6.13.1 to v6.14.0 ([#2185](https://github.com/getsentry/sentry-dotnet/pull/2185))
  - [changelog](https://github.com/getsentry/sentry-java/blob/main/CHANGELOG.md#6140)
  - [diff](https://github.com/getsentry/sentry-java/compare/6.13.1...6.14.0)
- Bump CLI from v2.12.0 to v2.14.3 ([#2187](https://github.com/getsentry/sentry-dotnet/pull/2187), [#2208](https://github.com/getsentry/sentry-dotnet/pull/2208))
  - [changelog](https://github.com/getsentry/sentry-cli/blob/master/CHANGELOG.md#2143)
  - [diff](https://github.com/getsentry/sentry-cli/compare/2.12.0...2.14.3)
- Bump Cocoa SDK from v7.31.5 to v8.2.0 ([#2203](https://github.com/getsentry/sentry-dotnet/pull/2203))
  - [changelog](https://github.com/getsentry/sentry-cocoa/blob/main/CHANGELOG.md#820)
  - [diff](https://github.com/getsentry/sentry-cocoa/compare/7.31.5...8.2.0)

## 3.28.1

### Fixes

- Fix MAUI missing breadcrumbs for lifecycle and UI events ([#2170](https://github.com/getsentry/sentry-dotnet/pull/2170))
- Fix hybrid sdk names ([#2171](https://github.com/getsentry/sentry-dotnet/pull/2171))
- Fix ASP.NET sdk name ([#2172](https://github.com/getsentry/sentry-dotnet/pull/2172))

## 3.28.0

### Features

- Added `instruction_addr_adjustment` attribute to SentryStackTrace ([#2151](https://github.com/getsentry/sentry-dotnet/pull/2151))

### Fixes

- Workaround Visual Studio "Pair to Mac" issue (on Windows), and Update bundled Cocoa SDK to version 7.31.5 ([#2164](https://github.com/getsentry/sentry-dotnet/pull/2164))
- Sentry SDK assemblies no longer have PDBs embedded. Debug symbols are uploaded to `nuget.org` as `snupkg` packages  ([#2166](https://github.com/getsentry/sentry-dotnet/pull/2166))

### Dependencies

- Bump Java SDK from v6.13.0 to v6.13.1 ([#2168](https://github.com/getsentry/sentry-dotnet/pull/2168))
  - [changelog](https://github.com/getsentry/sentry-java/blob/main/CHANGELOG.md#6131)
  - [diff](https://github.com/getsentry/sentry-java/compare/6.13.0...6.13.1)

## 3.27.1

### Fixes

- Fix Sentry CLI MSBuild for Xamarin and NetFX ([#2154](https://github.com/getsentry/sentry-dotnet/pull/2154))
- Log aborted HTTP requests as debug instead of error ([#2155](https://github.com/getsentry/sentry-dotnet/pull/2155))

## 3.27.0

### Features

- Publish `Sentry.Android.AssemblyReader` as a separate nuget package (for reuse by `Sentry.Xamarin`) ([#2127](https://github.com/getsentry/sentry-dotnet/pull/2127))
- Improvements for Sentry CLI integration ([#2145](https://github.com/getsentry/sentry-dotnet/pull/2145))
- Update bundled Android SDK to version 6.13.0 ([#2147](https://github.com/getsentry/sentry-dotnet/pull/2147))

## 3.26.2

### Fixes

- Fix Sentry CLI integration on Windows ([#2123](https://github.com/getsentry/sentry-dotnet/pull/2123)) ([#2124](https://github.com/getsentry/sentry-dotnet/pull/2124))

## 3.26.1

### Fixes

- Fix issue with Sentry CLI msbuild properties ([#2119](https://github.com/getsentry/sentry-dotnet/pull/2119))

## 3.26.0

### Features

- Use Sentry CLI after build to upload symbols ([#2107](https://github.com/getsentry/sentry-dotnet/pull/2107))

### Fixes

- Logging info instead of warning when skipping debug images ([#2101](https://github.com/getsentry/sentry-dotnet/pull/2101))
- Fix unhandled exception not captured when hub disabled ([#2103](https://github.com/getsentry/sentry-dotnet/pull/2103))
- Fix Android support for Portable PDB format when app uses split APKs ([#2108](https://github.com/getsentry/sentry-dotnet/pull/2108))
- Fix session ending as crashed for unobserved task exceptions ([#2112](https://github.com/getsentry/sentry-dotnet/pull/2112))
- Set absolute path when stripping project path on stack frame ([#2117](https://github.com/getsentry/sentry-dotnet/pull/2117))

## 3.25.0

### Features

- Add support for Portable PDB format ([#2050](https://github.com/getsentry/sentry-dotnet/pull/2050))
- Update bundled Android SDK to version 6.10.0([#2095](https://github.com/getsentry/sentry-dotnet/pull/2095))
- Update bundled Cocoa SDK to version 7.31.4 ([#2096](https://github.com/getsentry/sentry-dotnet/pull/2096))

### Fixes

- Fix db warnings caused by transaction sampled out ([#2097](https://github.com/getsentry/sentry-dotnet/pull/2097))

## 3.24.1

### Fixes

- Fix missing stack trace on UnobservedTaskException ([#2067](https://github.com/getsentry/sentry-dotnet/pull/2067))
- Fix warning caused by db connection span closed prematurely ([#2068](https://github.com/getsentry/sentry-dotnet/pull/2068))
- Attach db connections to child spans correctly ([#2071](https://github.com/getsentry/sentry-dotnet/pull/2071))
- Improve MAUI event bindings ([#2089](https://github.com/getsentry/sentry-dotnet/pull/2089))

## 3.24.0

### Features

- Simplify API for flushing events ([#2030](https://github.com/getsentry/sentry-dotnet/pull/2030))
- Update bundled Cocoa SDK to version 7.31.1 ([#2053](https://github.com/getsentry/sentry-dotnet/pull/2053))
- Update bundled Android SDK to version 6.7.1 ([#2058](https://github.com/getsentry/sentry-dotnet/pull/2058))

### Fixes

- Update unobserved task exception integration ([#2034](https://github.com/getsentry/sentry-dotnet/pull/2034))
- Fix trace propagation targets setter ([#2035](https://github.com/getsentry/sentry-dotnet/pull/2035))
- Fix DiagnosticSource integration disabled incorrectly with TracesSampler ([#2039](https://github.com/getsentry/sentry-dotnet/pull/2039))
- Update transitive dependencies to resolve security warnings ([#2045](https://github.com/getsentry/sentry-dotnet/pull/2045))
- Fix issue with Hot Restart for iOS ([#2047](https://github.com/getsentry/sentry-dotnet/pull/2047))
- Fix `CacheDirectoryPath` option on MAUI ([#2055](https://github.com/getsentry/sentry-dotnet/pull/2055))

## 3.23.1

### Fixes

- Fix concurrency bug in caching transport ([#2026](https://github.com/getsentry/sentry-dotnet/pull/2026))

## 3.23.0

### Features

- Update bundled Android SDK to version 6.5.0 ([#1984](https://github.com/getsentry/sentry-dotnet/pull/1984))
- Update bundled Cocoa SDK to version 7.28.0 ([#1988](https://github.com/getsentry/sentry-dotnet/pull/1988))
- Allow custom processors to be added as a scoped dependency ([#1979](https://github.com/getsentry/sentry-dotnet/pull/1979))
- Support DI for custom transaction processors ([#1993](https://github.com/getsentry/sentry-dotnet/pull/1993))
- Mark Transaction as aborted when unhandled exception occurs ([#1996](https://github.com/getsentry/sentry-dotnet/pull/1996))
- Build Windows and Tizen targets for `Sentry.Maui` ([#2005](https://github.com/getsentry/sentry-dotnet/pull/2005))
- Add Custom Measurements API ([#2013](https://github.com/getsentry/sentry-dotnet/pull/2013))
- Add `ISpan.GetTransaction` convenience method ([#2014](https://github.com/getsentry/sentry-dotnet/pull/2014))

### Fixes

- Split Android and Cocoa bindings into separate projects ([#1983](https://github.com/getsentry/sentry-dotnet/pull/1983))
  - NuGet package `Sentry` now depends on `Sentry.Bindings.Android` for `net6.0-android` targets.
  - NuGet package `Sentry` now depends on `Sentry.Bindings.Cocoa` for `net6.0-ios` and `net6.0-maccatalyst` targets.
- Exclude EF error message from logging ([#1980](https://github.com/getsentry/sentry-dotnet/pull/1980))
- Ensure logs with lower levels are captured by `Sentry.Extensions.Logging` ([#1992](https://github.com/getsentry/sentry-dotnet/pull/1992))
- Fix bug with pre-formatted strings passed to diagnostic loggers ([#2004](https://github.com/getsentry/sentry-dotnet/pull/2004))
- Fix DI issue by binding to MAUI using lifecycle events ([#2006](https://github.com/getsentry/sentry-dotnet/pull/2006))
- Unhide `SentryEvent.Exception` ([#2011](https://github.com/getsentry/sentry-dotnet/pull/2011))
- Bump `Google.Cloud.Functions.Hosting` to version 1.1.0 ([#2015](https://github.com/getsentry/sentry-dotnet/pull/2015))
- Fix default host issue for the Sentry Tunnel middleware ([#2019](https://github.com/getsentry/sentry-dotnet/pull/2019))

## 3.22.0

### Features

- `SentryOptions.AttachStackTrace` is now enabled by default. ([#1907](https://github.com/getsentry/sentry-dotnet/pull/1907))
- Update Sentry Android SDK to version 6.4.1 ([#1911](https://github.com/getsentry/sentry-dotnet/pull/1911))
- Update Sentry Cocoa SDK to version 7.24.1 ([#1912](https://github.com/getsentry/sentry-dotnet/pull/1912))
- Add `TransactionNameSource` annotation ([#1910](https://github.com/getsentry/sentry-dotnet/pull/1910))
- Use URL path in transaction names instead of "Unknown Route" ([#1919](https://github.com/getsentry/sentry-dotnet/pull/1919))
  - NOTE: This change effectively ungroups transactions that were previously grouped together under "Unkown Route".
- Add `User.Segment` property ([#1920](https://github.com/getsentry/sentry-dotnet/pull/1920))
- Add support for custom `JsonConverter`s ([#1934](https://github.com/getsentry/sentry-dotnet/pull/1934))
- Support more types for message template tags in SentryLogger ([#1945](https://github.com/getsentry/sentry-dotnet/pull/1945))
- Support Dynamic Sampling ([#1953](https://github.com/getsentry/sentry-dotnet/pull/1953))

### Fixes

- Reduce lock contention when sampling ([#1915](https://github.com/getsentry/sentry-dotnet/pull/1915))
- Dont send transaction for OPTIONS web request ([#1921](https://github.com/getsentry/sentry-dotnet/pull/1921))
- Fix missing details when aggregate exception is filtered out ([#1922](https://github.com/getsentry/sentry-dotnet/pull/1922))
- Exception filters should consider child exceptions of an `AggregateException` ([#1924](https://github.com/getsentry/sentry-dotnet/pull/1924))
- Add Blazor WASM detection to set IsGlobalModeEnabled to true ([#1931](https://github.com/getsentry/sentry-dotnet/pull/1931))
- Respect Transaction.IsSampled in SqlListener ([#1933](https://github.com/getsentry/sentry-dotnet/pull/1933))
- Ignore null Context values ([#1942](https://github.com/getsentry/sentry-dotnet/pull/1942))
- Tags should not differ based on current culture ([#1949](https://github.com/getsentry/sentry-dotnet/pull/1949))
- Always recalculate payload length ([#1957](https://github.com/getsentry/sentry-dotnet/pull/1957))
- Fix issues with envelope deserialization ([#1965](https://github.com/getsentry/sentry-dotnet/pull/1965))
- Set default trace status to `ok` instead of `unknown_error` ([#1970](https://github.com/getsentry/sentry-dotnet/pull/1970))
- Fix reported error count on a crashed session update ([#1972](https://github.com/getsentry/sentry-dotnet/pull/1972))

## 3.21.0

Includes Sentry.Maui Preview 3

### Features

- Add ISentryTransactionProcessor ([#1862](https://github.com/getsentry/sentry-dotnet/pull/1862))
- Added 'integrations' to SdkVersion ([#1820](https://github.com/getsentry/sentry-dotnet/pull/1820))
- Updated Sentry Android SDK to version 6.3.0 ([#1826](https://github.com/getsentry/sentry-dotnet/pull/1826))
- Add the Sentry iOS SDK ([#1829](https://github.com/getsentry/sentry-dotnet/pull/1829))
- Enable Scope Sync for iOS ([#1834](https://github.com/getsentry/sentry-dotnet/pull/1834))
- Add API for deliberately crashing an app ([#1842](https://github.com/getsentry/sentry-dotnet/pull/1842))
- Add Mac Catalyst target ([#1848](https://github.com/getsentry/sentry-dotnet/pull/1848))
- Add `Distribution` properties ([#1851](https://github.com/getsentry/sentry-dotnet/pull/1851))
- Add and configure options for the iOS SDK ([#1849](https://github.com/getsentry/sentry-dotnet/pull/1849))
- Set default `Release` and `Distribution` for iOS and Android ([#1856](https://github.com/getsentry/sentry-dotnet/pull/1856))
- Apply WinUI 3 exception handler in Sentry core ([#1863](https://github.com/getsentry/sentry-dotnet/pull/1863))
- Copy context info from iOS ([#1884](https://github.com/getsentry/sentry-dotnet/pull/1884))

### Fixes

- Parse "Mono Unity IL2CPP" correctly in platform runtime name ([#1742](https://github.com/getsentry/sentry-dotnet/pull/1742))
- Fix logging loop with NLog sentry ([#1824](https://github.com/getsentry/sentry-dotnet/pull/1824))
- Fix logging loop with Serilog sentry ([#1828](https://github.com/getsentry/sentry-dotnet/pull/1828))
- Skip attachment if stream is empty ([#1854](https://github.com/getsentry/sentry-dotnet/pull/1854))
- Allow some mobile options to be modified from defaults ([#1857](https://github.com/getsentry/sentry-dotnet/pull/1857))
- Fix environment name casing issue ([#1861](https://github.com/getsentry/sentry-dotnet/pull/1861))
- Null check HttpContext in SystemWebVersionLocator ([#1881](https://github.com/getsentry/sentry-dotnet/pull/1881))
- Fix detection of .NET Framework 4.8.1 ([#1885](https://github.com/getsentry/sentry-dotnet/pull/1885))
- Flush caching transport with main flush ([#1890](https://github.com/getsentry/sentry-dotnet/pull/1890))
- Fix Sentry interfering with MAUI's focus events ([#1891](https://github.com/getsentry/sentry-dotnet/pull/1891))
- Stop using `server-os` and `server-runtime` ([#1893](https://github.com/getsentry/sentry-dotnet/pull/1893))

## 3.20.1

### Fixes

- URGENT: Fix events rejected due to duplicate `sent_at` header when offline caching is enabled through `CacheDirectoryPath` ([#1818](https://github.com/getsentry/sentry-dotnet/pull/1818))
- Fix null ref in aspnet TryGetTraceHeader ([#1807](https://github.com/getsentry/sentry-dotnet/pull/1807))

## 3.20.0

### Features

- Use `sent_at` instead of `sentry_timestamp` to reduce clock skew ([#1690](https://github.com/getsentry/sentry-dotnet/pull/1690))
- Send project root path with events ([#1739](https://github.com/getsentry/sentry-dotnet/pull/1739))

### Fixes

- Detect MVC versioning in route ([#1731](https://github.com/getsentry/sentry-dotnet/pull/1731))
- Fix error with `ConcurrentHashMap` on Android <= 9 ([#1761](https://github.com/getsentry/sentry-dotnet/pull/1761))
- Minor improvements to `BackgroundWorker` ([#1773](https://github.com/getsentry/sentry-dotnet/pull/1773))
- Make GzipRequestBodyHandler respect async ([#1776](https://github.com/getsentry/sentry-dotnet/pull/1776))
- Fix race condition in handling of `InitCacheFlushTimeout` ([#1784](https://github.com/getsentry/sentry-dotnet/pull/1784))
- Fix exceptions on background thread not reported in Unity ([#1794](https://github.com/getsentry/sentry-dotnet/pull/1794))

## 3.19.0

Includes Sentry.Maui Preview 2

### Features

- Expose `EnumerateChainedExceptions` ([#1733](https://github.com/getsentry/sentry-dotnet/pull/1733))
- Android Scope Sync ([#1737](https://github.com/getsentry/sentry-dotnet/pull/1737))
- Enable logging in MAUI ([#1738](https://github.com/getsentry/sentry-dotnet/pull/1738))
- Support `IntPtr` and `UIntPtr` serialization ([#1746](https://github.com/getsentry/sentry-dotnet/pull/1746))
- Log Warning when secret is detected in DSN ([#1749](https://github.com/getsentry/sentry-dotnet/pull/1749))
- Catch permission exceptions on Android ([#1750](https://github.com/getsentry/sentry-dotnet/pull/1750))
- Enable offline caching in MAUI ([#1753](https://github.com/getsentry/sentry-dotnet/pull/1753))
- Send client report when flushing queue ([#1757](https://github.com/getsentry/sentry-dotnet/pull/1757))

### Fixes

- Set MAUI minimum version ([#1728](https://github.com/getsentry/sentry-dotnet/pull/1728))
- Don't allow `SentryDiagnosticListenerIntegration` to be added multiple times ([#1748](https://github.com/getsentry/sentry-dotnet/pull/1748))
- Catch permission exceptions for MAUI ([#1750](https://github.com/getsentry/sentry-dotnet/pull/1750))
- Don't allow newlines in diagnostic logger messages ([#1756](https://github.com/getsentry/sentry-dotnet/pull/1756))

## 3.18.0

Includes Sentry.Maui Preview 1

### Features

- Move tunnel functionality into Sentry.AspNetCore ([#1645](https://github.com/getsentry/sentry-dotnet/pull/1645))
- Make `HttpContext` available for sampling decisions ([#1682](https://github.com/getsentry/sentry-dotnet/pull/1682))
- Send the .NET Runtime Identifier to Sentry ([#1708](https://github.com/getsentry/sentry-dotnet/pull/1708))
- Added a new `net6.0-android` target for the `Sentry` core library, which bundles the [Sentry Android SDK](https://docs.sentry.io/platforms/android/):
  - Initial .NET 6 Android support ([#1288](https://github.com/getsentry/sentry-dotnet/pull/1288))
  - Update Android Support ([#1669](https://github.com/getsentry/sentry-dotnet/pull/1669))
  - Update Sentry-Android to 6.0.0-rc.1 ([#1686](https://github.com/getsentry/sentry-dotnet/pull/1686))
  - Update Sentry-Android to 6.0.0 ([#1697](https://github.com/getsentry/sentry-dotnet/pull/1697))
  - Set Java/Android SDK options ([#1694](https://github.com/getsentry/sentry-dotnet/pull/1694))
  - Refactor and update Android options ([#1705](https://github.com/getsentry/sentry-dotnet/pull/1705))
  - Add Android OS information to the event context ([#1716](https://github.com/getsentry/sentry-dotnet/pull/1716))
- Added a new `Sentry.Maui` integration library for the [.NET MAUI](https://dotnet.microsoft.com/apps/maui) platform:
  - Initial MAUI support ([#1663](https://github.com/getsentry/sentry-dotnet/pull/1663))
  - Continue with adding MAUI support ([#1670](https://github.com/getsentry/sentry-dotnet/pull/1670))
  - MAUI events become extra context in Sentry events ([#1706](https://github.com/getsentry/sentry-dotnet/pull/1706))
  - Add options for PII breadcrumbs from MAUI events ([#1709](https://github.com/getsentry/sentry-dotnet/pull/1709))
  - Add device information to the event context ([#1713](https://github.com/getsentry/sentry-dotnet/pull/1713))
  - Add platform OS information to the event context ([#1717](https://github.com/getsentry/sentry-dotnet/pull/1717))

### Fixes

- Remove IInternalSdkIntegration ([#1656](https://github.com/getsentry/sentry-dotnet/pull/1656))
- On async Main, dont unregister unhandled exception before capturing crash  ([#321](https://github.com/getsentry/sentry-dotnet/issues/321))
- Handle BadHttpRequestException from Kestrel inside SentryTunnelMiddleware ([#1673](https://github.com/getsentry/sentry-dotnet/pull/1673))
- Improve timestamp precision of transactions and spans ([#1680](https://github.com/getsentry/sentry-dotnet/pull/1680))
- Flatten AggregateException ([#1672](https://github.com/getsentry/sentry-dotnet/pull/1672))
  - NOTE: This can affect grouping. You can keep the original behavior by setting the option `KeepAggregateException` to `true`.
- Serialize stack frame addresses as strings. ([#1692](https://github.com/getsentry/sentry-dotnet/pull/1692))
- Improve serialization perf and fix memory leak in `SentryEvent` ([#1693](https://github.com/getsentry/sentry-dotnet/pull/1693))
- Add type checking in contexts TryGetValue ([#1700](https://github.com/getsentry/sentry-dotnet/pull/1700))
- Restore serialization of the `Platform` name ([#1702](https://github.com/getsentry/sentry-dotnet/pull/1702))

## 3.17.1

### Fixes

- Rework how the `InitCacheFlushTimeout` option is implemented. ([#1644](https://github.com/getsentry/sentry-dotnet/pull/1644))
- Add retry logic to the caching transport when moving files back from the processing folder. ([#1649](https://github.com/getsentry/sentry-dotnet/pull/1649))

## 3.17.0

**Notice:** If you are using self-hosted Sentry, this version and forward requires either Sentry version >= [21.9.0](https://github.com/getsentry/relay/blob/master/CHANGELOG.md#2190), or you must manually disable sending client reports via the `SendClientReports` option.

### Features

- Collect and send Client Reports to Sentry, which contain counts of discarded events. ([#1556](https://github.com/getsentry/sentry-dotnet/pull/1556))
- Expose `ITransport` and `SentryOptions.Transport` public, to support using custom transports ([#1602](https://github.com/getsentry/sentry-dotnet/pull/1602))
- Android native crash support ([#1288](https://github.com/getsentry/sentry-dotnet/pull/1288))

### Fixes

- Workaround `System.Text.Json` issue with Unity IL2CPP. ([#1583](https://github.com/getsentry/sentry-dotnet/pull/1583))
- Demystify stack traces for exceptions that fire in a `BeforeSend` callback. ([#1587](https://github.com/getsentry/sentry-dotnet/pull/1587))
- Obsolete `Platform` and always write `csharp` ([#1610](https://github.com/getsentry/sentry-dotnet/pull/1610))
- Fix a minor issue in the caching transport related to recovery of files from previous session. ([#1617](https://github.com/getsentry/sentry-dotnet/pull/1617))
- Better DisableAppDomainProcessExitFlush docs ([#1634](https://github.com/getsentry/sentry-dotnet/pull/1634))

## 3.16.0

### Features

- Use a default value of 60 seconds if a `Retry-After` header is not present. ([#1537](https://github.com/getsentry/sentry-dotnet/pull/1537))
- Add new Protocol definitions for DebugImages and AddressMode ([#1513](https://github.com/getsentry/sentry-dotnet/pull/1513))
- Add `HttpTransport` extensibility and synchronous serialization support ([#1560](https://github.com/getsentry/sentry-dotnet/pull/1560))
- Add `UseAsyncFileIO` to Sentry options (enabled by default) ([#1564](https://github.com/getsentry/sentry-dotnet/pull/1564))

### Fixes

- Fix event dropped by bad attachment when no logger is set. ([#1557](https://github.com/getsentry/sentry-dotnet/pull/1557))
- Ignore zero properties for MemoryInfo ([#1531](https://github.com/getsentry/sentry-dotnet/pull/1531))
- Cleanup diagnostic source ([#1529](https://github.com/getsentry/sentry-dotnet/pull/1529))
- Remove confusing message Successfully sent cached envelope ([#1542](https://github.com/getsentry/sentry-dotnet/pull/1542))
- Fix infinite loop in SentryDatabaseLogging.UseBreadcrumbs ([#1543](https://github.com/getsentry/sentry-dotnet/pull/1543))
- GetFromRuntimeInformation() in try-catch  ([#1554](https://github.com/getsentry/sentry-dotnet/pull/1554))
- Make `Contexts` properties more thread-safe ([#1571](https://github.com/getsentry/sentry-dotnet/pull/1571))
- Fix `PlatformNotSupportedException` exception on `net6.0-maccatalyst` targets ([#1567](https://github.com/getsentry/sentry-dotnet/pull/1567))
- In ASP.Net Core, make sure that `SentrySdk.LastEventId` is accessible from exception handler pages ([#1573](https://github.com/getsentry/sentry-dotnet/pull/1573))

## 3.15.0

### Features

- Expose ConfigureAppFrame as a public static function. ([#1493](https://github.com/getsentry/sentry-dotnet/pull/1493))

### Fixes

- Make `SentryDiagnosticSubscriber._disposableListeners` thread safe ([#1506](https://github.com/getsentry/sentry-dotnet/pull/1506))
- Adjust database span names by replacing `_` to `.`. `db.query_compiler` becomes `db.query.compile`. ([#1502](https://github.com/getsentry/sentry-dotnet/pull/1502))

## 3.14.1

### Fixes

- Fix caching transport with attachments ([#1489](https://github.com/getsentry/sentry-dotnet/pull/1489))
- Revert Sentry in implicit usings ([#1490](https://github.com/getsentry/sentry-dotnet/pull/1490))

## 3.14.0

### Features

- Add the delegate TransactionNameProvider to allow the name definition from Unknown transactions on ASP.NET Core ([#1421](https://github.com/getsentry/sentry-dotnet/pull/1421))
- SentrySDK.WithScope is now obsolete in favour of overloads of CaptureEvent, CaptureMessage, CaptureException ([#1412](https://github.com/getsentry/sentry-dotnet/pull/1412))
- Add Sentry to global usings when ImplicitUsings is enabled (`<ImplicitUsings>true</ImplicitUsings>`) ([#1398](https://github.com/getsentry/sentry-dotnet/pull/1398))
- The implementation of the background worker can now be changed ([#1450](https://github.com/getsentry/sentry-dotnet/pull/1450))
- Map reg key 528449 to net48 ([#1465](https://github.com/getsentry/sentry-dotnet/pull/1465))
- Improve logging for failed JSON serialization ([#1473](https://github.com/getsentry/sentry-dotnet/pull/1473))

### Fixes

- Handle exception from crashedLastRun callback ([#1328](https://github.com/getsentry/sentry-dotnet/pull/1328))
- Reduced the logger noise from EF when not using Performance Monitoring ([#1441](https://github.com/getsentry/sentry-dotnet/pull/1441))
- Create CachingTransport directories in constructor to avoid DirectoryNotFoundException ([#1432](https://github.com/getsentry/sentry-dotnet/pull/1432))
- UnobservedTaskException is now considered as Unhandled ([#1447](https://github.com/getsentry/sentry-dotnet/pull/1447))
- Avoid calls the Thread.CurrentThread where possible ([#1466](https://github.com/getsentry/sentry-dotnet/pull/1466))
- Rename thread pool protocol keys to snake case ([#1472](https://github.com/getsentry/sentry-dotnet/pull/1472))
- Treat IOException as a network issue ([#1476](https://github.com/getsentry/sentry-dotnet/pull/1476))
- Fix incorrect sdk name in envelope header ([#1474](https://github.com/getsentry/sentry-dotnet/pull/1474))
- Use Trace.WriteLine for TraceDiagnosticLogger ([#1475](https://github.com/getsentry/sentry-dotnet/pull/1475))
- Remove Exception filters to work around Unity bug on 2019.4.35f IL2CPP ([#1486](https://github.com/getsentry/sentry-dotnet/pull/1486))

## 3.13.0

### Features

- Add CaptureLastError as an extension method to the Server class on ASP.NET ([#1411](https://github.com/getsentry/sentry-dotnet/pull/1411))
- Add IsDynamicCode* to events ([#1418](https://github.com/getsentry/sentry-dotnet/pull/1418))

### Fixes

- Dispose of client should only flush ([#1354](https://github.com/getsentry/sentry-dotnet/pull/1354))

## 3.12.3

### Fixes

- Events no longer get dropped because of non-serializable contexts or attachments ([#1401](https://github.com/getsentry/sentry-dotnet/pull/1401))
- Add MemoryInfo to sentry event ([#1337](https://github.com/getsentry/sentry-dotnet/pull/1337))
- Report ThreadPool stats ([#1399](https://github.com/getsentry/sentry-dotnet/pull/1399))

## 3.12.2

### Fixes

- log through serialization ([#1388](https://github.com/getsentry/sentry-dotnet/pull/1388))
- Attaching byte arrays to the scope no longer leads to ObjectDisposedException ([#1384](https://github.com/getsentry/sentry-dotnet/pull/1384))
- Operation cancel while flushing cache no longer logs an errors ([#1352](https://github.com/getsentry/sentry-dotnet/pull/1352))
- Dont fail for attachment read error ([#1378](https://github.com/getsentry/sentry-dotnet/pull/1378))
- Fix file locking in attachments ([#1377](https://github.com/getsentry/sentry-dotnet/pull/1377))

## 3.12.1

### Features

- Dont log "Ignoring request with Size" when null ([#1348](https://github.com/getsentry/sentry-dotnet/pull/1348))
- Move to stable v6 for `Microsoft.Extensions.*` packages ([#1347](https://github.com/getsentry/sentry-dotnet/pull/1347))
- bump Ben.Demystifier adding support for Microsoft.Bcl.AsyncInterfaces([#1349](https://github.com/getsentry/sentry-dotnet/pull/1349))

### Fixes

- Fix EF Core garbage collected messages and ordering ([#1368](https://github.com/getsentry/sentry-dotnet/pull/1368))
- Update X-Sentry-Auth header to include correct sdk name and version ([#1333](https://github.com/getsentry/sentry-dotnet/pull/1333))

## 3.12.0

### Features

- Add automatic spans to Entity Framework operations ([#1107](https://github.com/getsentry/sentry-dotnet/pull/1107))

### Fixes

- Avoid using the same connection Span for the same ConnectionId ([#1317](https://github.com/getsentry/sentry-dotnet/pull/1317))
- Finish unfinished Spans on Transaction completion ([#1296](https://github.com/getsentry/sentry-dotnet/pull/1296))

## 3.12.0-alpha.1

### Features

- .NET 6 specific targets ([#939](https://github.com/getsentry/sentry-dotnet/pull/939))

## 3.11.1

### Fixes

- Forward the IP of the client with whe tunnel middleware ([#1310](getsentry/sentry-dotnet/pull/1310))

## 3.11.0

### Features

- Sentry Sessions status as Breadcrumbs ([#1263](https://github.com/getsentry/sentry-dotnet/pull/1263))
- Enhance GCP Integraction with performance monitoring and revision number ([#1286](https://github.com/getsentry/sentry-dotnet/pull/1286))
- Bump Ben.Demystifier to support .NET 6 ([#1290](https://github.com/getsentry/sentry-dotnet/pull/1290))

### Fixes

- ASP.NET Core: Data from Scope in options should be applied on each request ([#1270](https://github.com/getsentry/sentry-dotnet/pull/1270))
- Add missing `ConfigureAwaits(false)` for `async using` ([#1276](https://github.com/getsentry/sentry-dotnet/pull/1276))
- Fix missing handled tag when events are logged via an ASP.NET Core pipeline logger ([#1284](getsentry/sentry-dotnet/pull/1284))

## 3.10.0

### Features

- Add additional primitive values as tags on SentryLogger ([#1246](https://github.com/getsentry/sentry-dotnet/pull/1246))

### Fixes

- Events are now sent on Google Gloud Functions Integration ([#1249](https://github.com/getsentry/sentry-dotnet/pull/1249))
- Cache envelope headers ([#1242](https://github.com/getsentry/sentry-dotnet/pull/1242))
- Avoid replacing Transaction Name on ASP.NET Core by null or empty ([#1215](https://github.com/getsentry/sentry-dotnet/pull/1215))
- Ignore DiagnosticSource Integration if no Sampling available ([#1238](https://github.com/getsentry/sentry-dotnet/pull/1238))

## 3.9.4

### Fixes

- Unity Android support: check for native crashes before closing session as Abnormal ([#1222](https://github.com/getsentry/sentry-dotnet/pull/1222))

## 3.9.3

### Fixes

- Add missing PathBase from ASP.NET Core ([#1198](https://github.com/getsentry/sentry-dotnet/pull/1198))
- Use fallback if route pattern is MVC ([#1188](https://github.com/getsentry/sentry-dotnet/pull/1188))
- Move UseSentryTracing to different namespace ([#1200](https://github.com/getsentry/sentry-dotnet/pull/1200))
- Prevent duplicate package reporting ([#1197](https://github.com/getsentry/sentry-dotnet/pull/1197))

## 3.9.2

### Fixes

- Exceptions from UnhandledExceptionIntegration were not marking sessions as crashed ([#1193](https://github.com/getsentry/sentry-dotnet/pull/1193))

## 3.9.1

### Fixes

- Removed braces from tag keys on DefaultSentryScopeStateProcessor ([#1183](https://github.com/getsentry/sentry-dotnet/pull/1183))
- Fix SQLClient unplanned behaviors ([#1179](https://github.com/getsentry/sentry-dotnet/pull/1179))
- Add fallback to Scope Stack from AspNet ([#1180](https://github.com/getsentry/sentry-dotnet/pull/1180))

## 3.9.0

### Features

- EF Core and SQLClient performance monitoring integration ([#1154](https://github.com/getsentry/sentry-dotnet/pull/1154))
- Improved SDK diagnostic logs ([#1161](https://github.com/getsentry/sentry-dotnet/pull/1161))
- Add Scope observer to SentryOptions ([#1153](https://github.com/getsentry/sentry-dotnet/pull/1153))

### Fixes

- Fix end session from Hub adapter not being passed to SentrySDK ([#1158](https://github.com/getsentry/sentry-dotnet/pull/1158))
- Installation id catches dir not exist([#1159](https://github.com/getsentry/sentry-dotnet/pull/1159))
- Set error status to transaction if http has exception and ok status ([#1143](https://github.com/getsentry/sentry-dotnet/pull/1143))
- Fix max breadcrumbs limit when MaxBreadcrumbs is zero or lower ([#1145](https://github.com/getsentry/sentry-dotnet/pull/1145))

## 3.8.3

### Features

- New package Sentry.Tunnel to proxy Sentry events ([#1133](https://github.com/getsentry/sentry-dotnet/pull/1133))

### Fixes

- Avoid serializing dangerous types ([#1134](https://github.com/getsentry/sentry-dotnet/pull/1134))
- Don't cancel cache flushing on init ([#1139](https://github.com/getsentry/sentry-dotnet/pull/1139))

## 3.8.2

### Fixes

- Add IsParentSampled to ITransactionContext ([#1128](https://github.com/getsentry/sentry-dotnet/pull/1128)
- Avoid warn in global mode ([#1132](https://github.com/getsentry/sentry-dotnet/pull/1132))
- Fix `ParentSampledId` being reset on `Transaction` ([#1130](https://github.com/getsentry/sentry-dotnet/pull/1130))

## 3.8.1

### Fixes

- Persisted Sessions logging ([#1125](https://github.com/getsentry/sentry-dotnet/pull/1125))
- Don't log an error when attempting to recover a persisted session but none exists ([#1123](https://github.com/getsentry/sentry-dotnet/pull/1123))

### Features

- Introduce scope stack abstraction to support global scope on desktop and mobile applications and `HttpContext`-backed scoped on legacy ASP.NET ([#1124](https://github.com/getsentry/sentry-dotnet/pull/1124))

## 3.8.0

### Fixes

- ASP.NET Core: fix handled not being set for Handled exceptions ([#1111](https://github.com/getsentry/sentry-dotnet/pull/1111))

### Features

- File system persistence for sessions ([#1105](https://github.com/getsentry/sentry-dotnet/pull/1105))

## 3.7.0

### Features

- Add HTTP request breadcrumb ([#1113](https://github.com/getsentry/sentry-dotnet/pull/1113))
- Integration for Google Cloud Functions ([#1085](https://github.com/getsentry/sentry-dotnet/pull/1085))
- Add ClearAttachments to Scope ([#1104](https://github.com/getsentry/sentry-dotnet/pull/1104))
- Add additional logging and additional fallback for installation ID ([#1103](https://github.com/getsentry/sentry-dotnet/pull/1103))

### Fixes

- Avoid Unhandled Exception on .NET 461 if the Registry Access threw an exception ([#1101](https://github.com/getsentry/sentry-dotnet/pull/1101))

## 3.6.1

### Fixes

- `IHub.ResumeSession()`: don't start a new session if pause wasn't called or if there is no active session ([#1089](https://github.com/getsentry/sentry-dotnet/pull/1089))
- Fixed incorrect order when getting the last active span ([#1094](https://github.com/getsentry/sentry-dotnet/pull/1094))
- Fix logger call in BackgroundWorker that caused a formatting exception in runtime ([#1092](https://github.com/getsentry/sentry-dotnet/pull/1092))

## 3.6.0

### Features

- Implement pause & resume session ([#1069](https://github.com/getsentry/sentry-dotnet/pull/1069))
- Add auto session tracking ([#1068](https://github.com/getsentry/sentry-dotnet/pull/1068))
- Add SDK information to envelope ([#1084](https://github.com/getsentry/sentry-dotnet/pull/1084))
- Add ReportAssembliesMode in favor of ReportAssemblies ([#1079](https://github.com/getsentry/sentry-dotnet/pull/1079))

### Fixes

- System.Text.Json 5.0.2 ([#1078](https://github.com/getsentry/sentry-dotnet/pull/1078))

## 3.6.0-alpha.2

### Features

- Extended Device and GPU protocol; public IJsonSerializable ([#1063](https://github.com/getsentry/sentry-dotnet/pull/1063))
- ASP.NET Core: Option `AdjustStandardEnvironmentNameCasing` to opt-out from lower casing env name. [#1057](https://github.com/getsentry/sentry-dotnet/pull/1057)
- Sessions: Improve exception check in `CaptureEvent(...)` for the purpose of reporting errors in session ([#1058](https://github.com/getsentry/sentry-dotnet/pull/1058))
- Introduce TraceDiagnosticLogger and obsolete DebugDiagnosticLogger ([#1048](https://github.com/getsentry/sentry-dotnet/pull/1048))

### Fixes

- Handle error thrown while trying to get `BootTime` on PS4 with IL2CPP ([#1062](https://github.com/getsentry/sentry-dotnet/pull/1062))
- Use SentryId for ISession.Id ([#1052](https://github.com/getsentry/sentry-dotnet/pull/1052))
- Add System.Reflection.Metadata as a dependency for netcoreapp3.0 target([#1064](https://github.com/getsentry/sentry-dotnet/pull/1064))

## 3.6.0-alpha.1

### Features

- Implemented client-mode release health ([#1013](https://github.com/getsentry/sentry-dotnet/pull/1013))

### Fixes

- Report lowercase staging environment for ASP.NET Core ([#1046](https://github.com/getsentry/sentry-unity/pull/1046))

## 3.5.0

### Features

- Report user IP address for ASP.NET Core ([#1045](https://github.com/getsentry/sentry-unity/pull/1045))

### Fixes

- Connect middleware exceptions to transactions ([#1043](https://github.com/getsentry/sentry-dotnet/pull/1043))
- Hub.IsEnabled set to false when Hub disposed ([#1021](https://github.com/getsentry/sentry-dotnet/pull/1021))

## 3.4.0

### Features

- Sentry.EntityFramework moved to this repository ([#1017](https://github.com/getsentry/sentry-dotnet/pull/1017))
- Additional `netstandard2.1` target added. Sample with .NET Core 3.1 console app.
- `UseBreadcrumbs` is called automatically by `AddEntityFramework`

### Fixes

- Normalize line breaks ([#1016](https://github.com/getsentry/sentry-dotnet/pull/1016))
- Finish span with exception in SentryHttpMessageHandler ([#1037](https://github.com/getsentry/sentry-dotnet/pull/1037))

## 3.4.0-beta.0

### Features

- Serilog: Add support for Serilog.Formatting.ITextFormatter ([#998](https://github.com/getsentry/sentry-dotnet/pull/998))
- simplify ifdef ([#1010](https://github.com/getsentry/sentry-dotnet/pull/1010))
- Use `DebugDiagnosticLogger` as the default logger for legacy ASP.NET ([#1012](https://github.com/getsentry/sentry-dotnet/pull/1012))
- Adjust parameter type in `AddBreadcrumb` to use `IReadOnlyDictionary<...>` instead of `Dictionary<...>` ([#1000](https://github.com/getsentry/sentry-dotnet/pull/1000))
- await dispose everywhere ([#1009](https://github.com/getsentry/sentry-dotnet/pull/1009))
- Further simplify transaction integration from legacy ASP.NET ([#1011](https://github.com/getsentry/sentry-dotnet/pull/1011))

## 3.3.5-beta.0

### Features

- Default environment to "debug" if running with debugger attached (#978)
- ASP.NET Classic: `HttpContext.StartSentryTransaction()` extension method (#996)

### Fixes

- Unity can have negative line numbers ([#994](https://github.com/getsentry/sentry-dotnet/pull/994))
- Fixed an issue where an attempt to deserialize `Device` with a non-system time zone failed ([#993](https://github.com/getsentry/sentry-dotnet/pull/993))

## 3.3.4

### Features

- Env var to keep large envelopes if they are rejected by Sentry (#957)

### Fixes

- serialize parent_span_id in contexts.trace (#958)

## 3.3.3

### Fixes

- boot time detection can fail in some cases (#955)

## 3.3.2

### Fixes

- Don't override Span/Transaction status on Finish(...) if status was not provided explicitly (#928) @Tyrrrz
- Fix startup time shows incorrect value on macOS/Linux. Opt-out available for IL2CPP. (#948)

## 3.3.1

### Fixes

- Move Description field from Transaction to Trace context (#924) @Tyrrrz
- Drop unfinished spans from transaction (#923) @Tyrrrz
- Don't dispose the SDK when UnobservedTaskException is captured (#925) @bruno-garcia
- Fix spans not inheriting TraceId from transaction (#922) @Tyrrrz

## 3.3.0

### Features

- Add StartupTime and Device.BootTime (#887) @lucas-zimerman
- Link events to currently active span (#909) @Tyrrrz
- Add useful contextual data to TransactionSamplingContext in ASP.NET Core integration (#910) @Tyrrrz

### Changes

- Limit max spans in transaction to 1000 (#908) @Tyrrrz

## 3.2.0

### Changes

- Changed the underlying implementation of `ITransaction` and `ISpan`. `IHub.CaptureTransaction` now takes a `Transaction` instead of `ITransaction`. (#880) @Tyrrrz
- Add IsParentSampled to TransactionContext (#885) @Tyrrrz
- Retrieve CurrentVersion for ASP.NET applications (#884) @lucas-zimerman
- Make description parameter nullable on `ISpan.StartChild(...)` and related methods (#900) @Tyrrrz
- Add Platform to Transaction, mimicking the same property on SentryEvent (#901) @Tyrrrz

## 3.1.0

### Features

- Adding TaskUnobservedTaskExceptionIntegration to default integrations and method to remove it (#870) @FilipNemec
- Enrich transactions with more data (#875) @Tyrrrz

### Fixes

- Don't add version prefix in release if it's already set (#877) @Tyrrrz

## 3.0.8

### Features

- Add AddSentryTag and AddSentryContext Extensions for exception class (#834) @lucas-zimerman
- Associate span exceptions with event exceptions (#848) @Tyrrrz
- MaxCacheItems option to control files on disk (#846) @Tyrrrz
- Move SentryHttpMessageHandlerBuilderFilter to Sentry.Extensions.Logging (#845) @Tyrrrz

### Fixes

- Fix CachingTransport throwing an exception when it can't move the files from the previous session (#871) @Tyrrrz

## 3.0.7

### Changes

- Don't write timezone_display_name if it's the same as the ID (#837) @Tyrrrz
- Serialize arbitrary objects in contexts (#838) @Tyrrrz

## 3.0.6

### Fixes

- Fix serialization of transactions when filesystem caching is enabled. (#815) @Tyrrrz
- Fix UWP not registering exceptions (#821) @lucas-zimerman
- Fix tracing middleware (#813) @Tyrrrz

## 3.0.5

### Changes

- Fix transaction sampling (#810) @Tyrrrz

## 3.0.4

### Changes

- Don't add logs coming from Sentry as breadcrumbs (fixes stack overflow exception) (#797) @Tyrrrz
- Consolidate logic for resolving hub (fixes bug "SENTRY_DSN is not defined") (#795) @Tyrrrz
- Add SetFingerprint overload that takes `params string[]` (#796) @Tyrrrz
- Create spans for outgoing HTTP requests (#802) @Tyrrrz
- Finish span on exception in SentryHttpMessageHandler (#806) @Tyrrrz
- Fix ObjectDisposedException caused by object reuse in RetryAfterHandler (#807) @Tyrrrz

## 3.0.3

### Changes

- Fix DI issues in ASP.NET Core + SentryHttpMessageHandlerBuilderFilter (#789) @Tyrrrz
- Fix incorrect NRT on SpanContext.ctor (#788) @Tyrrrz
- Remove the `Evaluate` error from the breadcrumb list (#790) @Tyrrrz
- Set default tracing sample rate to 0.0 (#791) @Tyrrrz

## 3.0.2

### Changes

- Add GetSpan() to IHub and SentrySdk (#782) @Tyrrrz
- Automatically start transactions from incoming trace in ASP.NET Core (#783) @Tyrrrz
- Automatically inject 'sentry-trace' on outgoing requests in ASP.NET Core (#784) @Tyrrrz

## 3.0.1

### Changes

- bump log4net 2.0.12 (#781) @bruno-garcia
- Fix Serilog version (#780) @bruno-garcia
- Move main Protocol types to Sentry namespace (#779) @bruno-garcia

## 3.0.0

### Changes

- Add support for dynamic transaction sampling. (#753) @Tyrrrz
- Integrate trace headers. (#758) @Tyrrrz
- Renamed Option `DiagnosticsLevel` to `DiagnosticLevel` (#759) @bruno-garcia
- Add additional data to transactions (#763) @Tyrrrz
- Improve transaction instrumentation on ASP.NET Core (#766) @Tyrrrz
- Add `Release` to `Scope` (#765) @Tyrrrz
- Don't fallback to `HttpContext.RequestPath` if a route is unknown (#767 #769) @kanadaj @Tyrrrz

## 3.0.0-beta.0

### Changes

- Add instruction_addr to SentryStackFrame. (#744) @lucas-zimerman
- Default stack trace format: Ben.Demystifier (#732) @bruno-garcia

## 3.0.0-alpha.11

### Changed

- Limit attachment size (#705)
- Separate tracing middleware (#737)
- Bring Transaction a bit more inline with Java SDK (#741)
- Sync transaction and transaction name on scope (#740)

## 3.0.0-alpha.10

- Disabled Mono StackTrace Factory. (#709) @lucas-zimerman
- Adds to the existing User Other dict rather than replacing (#729) @brettjenkins

## 3.0.0-alpha.9

- Handle non-json error response messages on HttpTransport. (#690) @lucas-zimerman
- Fix deadlock on missing ConfigureAwait into foreach loops. (#694) @lucas-zimerman
- Report gRPC sdk name (#700) @bruno-garcia

## 3.0.0-alpha.8

- Include parameters in stack frames. (#662) @Tyrrrz
- Remove CultureUIInfo if value is even with CultureInfo. (#671) @lucas-zimerman
- Make all fields on UserFeedback optional. (#660) @Tyrrrz
- Align transaction names with Java. (#659) @Tyrrrz
- Include assembly name in default release. (#682) @Tyrrrz
- Add support for attachments. (#670) @Tyrrrz
- Improve logging for relay errors. (#683) @Tyrrrz
- Report sentry.dotnet.aspnet on the new Sentry.AspNet package. (#681) @Tyrrrz
- Always send a default release. (#695) @Tyrrrz

## 3.0.0-alpha.7

- Ref moved SentryId from namespace Sentry.Protocol to Sentry (#643) @lucas-zimerman
- Ref renamed `CacheFlushTimeout` to `InitCacheFlushTimeout` (#638) @lucas-zimerman
- Add support for performance. ([#633](https://github.com/getsentry/sentry-dotnet/pull/633))
- Transaction (of type `string`) on Scope and Event now is called TransactionName. ([#633](https://github.com/getsentry/sentry-dotnet/pull/633))

## 3.0.0-alpha.6

- Abandon ValueTask #611
- Fix Cache deleted on HttpTransport exception. (#610) @lucas-zimerman
- Add `SentryScopeStateProcessor` #603
- Add net5.0 TFM to libraries #606
- Add more logging to CachingTransport #619
- Bump Microsoft.Bcl.AsyncInterfaces to 5.0.0 #618
- Bump `Microsoft.Bcl.AsyncInterfaces` to 5.0.0 #618
- `DefaultTags` moved from `SentryLoggingOptions` to `SentryOptions` (#637) @PureKrome
- `Sentry.Serilog` can accept DefaultTags (#637) @PureKrome

## 3.0.0-alpha.5

- Replaced `BaseScope` with `IScope`. (#590) @Tyrrrz
- Removed code coverage report from the test folder. (#592) @lucas-zimerman
- Add target framework NET5.0 on Sentry.csproj. Change the type of `Extra` where value parameter become nullable. @lucas-zimerman
- Implement envelope caching. (#576) @Tyrrrz
- Add a list of .NET Frameworks installed when available. (#531) @lucas-zimerman
- Parse Mono and IL2CPP stacktraces for Unity and Xamarin (#578) @bruno-garcia
- Update TFMs and dependency min version (#580) @bruno-garcia
- Run all tests on .NET 5 (#583) @bruno-garcia

## 3.0.0-alpha.4

- Add the client user ip if both SendDefaultPii and IsEnvironmentUser are set. (#1015) @lucas-zimerman
- Replace Task with ValueTask where possible. (#564) @Tyrrrz
- Add support for ASP.NET Core gRPC (#563) @Mitch528
- Push API docs to GitHub Pages GH Actions (#570) @bruno-garcia
- Refactor envelopes

## 3.0.0-alpha.3

- Add support for user feedback. (#559) @lucas-zimerman
- Add support for envelope deserialization (#558) @Tyrrrz
- Add package description and tags to Sentry.AspNet @Tyrrrz
- Fix internal url references for the new Sentry documentation. (#562) @lucas-zimerman

## 3.0.0-alpha.2

- Set the Environment setting to 'production' if none was provided. (#550) @PureKrome
- ASPNET.Core hosting environment is set to 'production' / 'development' (notice lower casing) if no custom options.Enviroment is set. (#554) @PureKrome
- Add most popular libraries to InAppExclude #555 (@bruno-garcia)
- Add support for individual rate limits.
- Extend `SentryOptions.BeforeBreadcrumb` signature to accept returning nullable values.
- Add support for envelope deserialization.

## 3.0.0-alpha.1

- Rename `LogEntry` to `SentryMessage`. Change type of `SentryEvent.Message` from `string` to `SentryMessage`.
- Change the type of `Gpu.VendorId` from `int` to `string`.
- Add support for envelopes.
- Publishing symbols package (snupkg) to nuget.org with sourcelink

## 3.0.0-alpha.0

- Move aspnet-classic integration to Sentry.AspNet (#528) @Tyrrrz
- Merge Sentry.Protocol into Sentry (#527) @Tyrrrz
- Framework and runtime info (#526) @bruno-garcia
- Add NRTS to Sentry.Extensions.Logging (#524) @Tyrrrz
- Add NRTs to Sentry.Serilog, Sentry.NLog, Sentry.Log4Net (#521) @Tyrrrz
- Add NRTs to Sentry.AspNetCore (#520) @Tyrrrz
- Fix CI build on GitHub Actions (#523) @Tyrrrz
- Add GitHubActionsTestLogger (#511) @Tyrrrz

We'd love to get feedback.

## 2.2.0-alpha

Add nullable reference types support (Sentry, Sentry.Protocol) (#509)
fix: Use ASP.NET Core endpoint FQDN (#485)
feat: Add integration to TaskScheduler.UnobservedTaskException (#481)

## 2.1.6

fix: aspnet fqdn (#485) @bruno-garcia
ref: wait on test the time needed (#484) @bruno-garcia
feat: Add integration to TaskScheduler.UnobservedTaskException (#481) @lucas-zimerman
build(deps): bump Serilog.AspNetCore from 3.2.0 to 3.4.0 (#477)  @dependabot-preview
Fix README typo (#480) @AndreasLangberg
build(deps): bump coverlet.msbuild from 2.8.1 to 2.9.0 (#462) @dependabot-preview
build(deps): bump Microsoft.Extensions.Logging.Debug @dependabot-preview
fix some spelling (#475) @SimonCropp
build(deps): bump Microsoft.Extensions.Configuration.Json (#467) @dependabot-preview

## 2.1.5

- fix: MEL don't init if enabled (#460) @bruno-garcia
- feat: Device Calendar, Timezone, CultureInfo (#457) @bruno-garcia
- ref: Log out debug disabled (#459) @bruno-garcia
- dep: Bump PlatformAbstractions (#458) @bruno-garcia
- feat: Exception filter (#456) @bruno-garcia

## 2.1.5-beta

- fix: MEL don't init if enabled (#460) @bruno-garcia
- feat: Device Calendar, Timezone, CultureInfo (#457) @bruno-garcia
- ref: Log out debug disabled (#459) @bruno-garcia
- dep: Bump PlatformAbstractions (#458) @bruno-garcia
- feat: Exception filter (#456) @bruno-garcia

## 2.1.4

- NLog SentryTarget - NLogDiagnosticLogger for writing to NLog InternalLogger (#450) @snakefoot
- fix: SentryScopeManager dispose message (#449) @bruno-garcia
- fix: dont use Sentry namespace on sample (#447) @bruno-garcia
- Remove obsolete API from benchmarks (#445) @bruno-garcia
- build(deps): bump Microsoft.Extensions.Logging.Debug from 2.1.1 to 3.1.4 (#421) @dependabot-preview
- build(deps): bump Microsoft.AspNetCore.Diagnostics from 2.1.1 to 2.2.0 (#431) @dependabot-preview
- build(deps): bump Microsoft.CodeAnalysis.CSharp.Workspaces from 3.1.0 to 3.6.0 (#437) @dependabot-preview

## 2.1.3

- SentryScopeManager - Fixed clone of Stack so it does not reverse order (#420) @snakefoot
- build(deps): bump Serilog.AspNetCore from 2.1.1 to 3.2.0 (#411) @dependabot-preview
- Removed dependency on System.Collections.Immutable (#405) @snakefoot
- Fix Sentry.Microsoft.Logging Filter now drops also breadcrumbs (#440)

## 2.1.2-beta5

Fix Background worker dispose logs error message (#408)
Fix sentry serilog extension method collapsing (#406)
Fix Sentry.Samples.NLog so NLog.config is valid (#404)

Thanks @snakefoot and @JimHume for the fixes

Add MVC route data extraction to ScopeExtensions.Populate() (#401)

## 2.1.2-beta3

Fixed ASP.NET System.Web catch HttpException to prevent the request processor from being unable to submit #397 (#398)

## 2.1.2-beta2

- Ignore WCF error and capture (#391)

### 2.1.2-beta

- Serilog Sentry sink does not load all options from IConfiguration (#380)
- UnhandledException sets Handled=false (#382)

## 2.1.1

Bug fix:  Don't overwrite server name set via configuration with machine name on ASP.NET Core #372

## 2.1.0

- Set score url to fully constructed url #367 Thanks @christopher-taormina-zocdoc
- Don't dedupe from inner exception #363 - Note this might change groupings. It's opt-in.
- Expose FlushAsync to intellisense #362
- Protocol monorepo #325 - new protocol version whenever there's a new SDK release

## 2.0.3

Expose httpHandler creation (#359)
NLog: possibility to override fingerprint using AdditionalGroupingKey (#358) @Shtannikov
Take ServerName from options (#356)

## 2.0.2

Add logger and category from Serilog SourceContext. (#316) @krisztiankocsis
Set DateFormatHandling.IsoDateFormat for serializer. Fixes #351 (#353)  @olsh

## 2.0.1

Removed `-beta` from dependencies.

## 2.0.0

- SentryTarget - GetTagsFromLogEvent with null check (#326)
- handled process corrupted (#328)
- sourcelink GA (#330)
- Adds ability to specify user values via NLog configuration (#336)
- Add option to ASP.NET Core to flush events after response complete (#288)
- Fixed race on `BackgroundWorker`  (#293)
- Exclude `Sentry.` frames from InApp (#272)
- NLog SentryTarget with less overhead for breadcrumb (#273)
- Logging on body not extracted (#246)
- Add support to DefaultTags for ASP.NET Core and M.E.Logging (#268)
- Don't use ValueTuple (#263)
- All public members were documented: #252
- Use EnableBuffering to keep request payload around: #250
- Serilog default levels: #237
- Removed dev dependency from external dependencies 4d92ab0
- Use new `Sentry.Protocol` 836fb07e
- Use new `Sentry.PlatformAbsrtractions` #226
- Debug logging for ASP.NET Classic #209
- Reading request body throws on ASP.NET Core 3 (#324)
- NLog: null check contextProp.Value during IncludeEventDataOnBreadcrumbs (#323)
- JsonSerializerSettings - ReferenceLoopHandling.Ignore (#312)
- Fixed error when reading request body affects collecting other request data (#299)
- `Microsoft.Extensions.Logging` `ConfigureScope` invocation. #208, #210, #224 Thanks @dbraillon
- `Sentry.Serilog` Verbose level. #213, #217. Thanks @kanadaj
- AppDomain.ProcessExit will close the SDK: #242
- Adds PublicApiAnalyzers to public projects: #234
- NLog: Utilizes Flush functionality in NLog target: #228
- NLog: Set the logger via the log event info in SentryTarget.Write, #227
- Multi-target .NET Core 3.0 (#308)

Major version bumped due to these breaking changes:

1. `Sentry.Protocol` version 2.0.0
   - Remove StackTrace from SentryEvent [#38](https://github.com/getsentry/sentry-dotnet-protocol/pull/38) - StackTrace is  either part of Thread or SentryException.
2. Removed `ContextLine` #223
3. Use `StackTrace` from `Threads` #222
4. `FlushAsync` added to `ISentryClient` #214

## 2.0.0-beta8

- SentryTarget - GetTagsFromLogEvent with null check (#326)
- handled process corrupted (#328)
- sourcelink GA (#330)
- Adds ability to specify user values via NLog configuration (#336)

## 2.0.0-beta7

Fixes:

- Reading request body throws on ASP.NET Core 3 (#324)
- NLog: null check contextProp.Value during IncludeEventDataOnBreadcrumbs (#323)
- JsonSerializerSettings - ReferenceLoopHandling.Ignore (#312)

Features:

- Multi-target .NET Core 3.0 (#308)

## 2.0.0-beta6

- Fixed error when reading request body affects collecting other request data (#299)

## 2.0.0-beta5

- Add option to ASP.NET Core to flush events after response complete (#288)
- Fixed race on `BackgroundWorker`  (#293)
- Exclude `Sentry.` frames from InApp (#272)
- NLog SentryTarget with less overhead for breadcrumb (#273)

## 2.0.0-beta4

- Logging on body not extracted (#246)
- Add support to DefaultTags for ASP.NET Core and M.E.Logging (#268)
- Don't use ValueTuple (#263)

## 2.0.0-beta3

- All public members were documented: #252
- Use EnableBuffering to keep request payload around: #250
- Serilog default levels: #237

Thanks @josh-degraw for:

- AppDomain.ProcessExit will close the SDK: #242
- Adds PublicApiAnalyzers to public projects: #234
- NLog: Utilizes Flush functionality in NLog target: #228
- NLog: Set the logger via the log event info in SentryTarget.Write, #227

## 2.0.0-beta2

- Removed dev dependency from external dependencies 4d92ab0
- Use new `Sentry.Protocol` 836fb07e
- Use new `Sentry.PlatformAbsrtractions` #226

## 2.0.0-beta

Major version bumped due to these breaking changes:

1. `Sentry.Protocol` version 2.0.0
   - Remove StackTrace from SentryEvent [#38](https://github.com/getsentry/sentry-dotnet-protocol/pull/38) - StackTrace is either part of Thread or SentryException.
2. Removed `ContextLine` #223
3. Use `StackTrace` from `Threads` #222
4. `FlushAsync` added to `ISentryClient` #214

Other Features:

- Debug logging for ASP.NET Classic #209

Fixes:

- `Microsoft.Extensions.Logging` `ConfigureScope` invocation. #208, #210, #224 Thanks @dbraillon
- `Sentry.Serilog` Verbose level. #213, #217. Thanks @kanadaj

## 1.2.1-beta

Fixes and improvements to the NLog integration: #207 by @josh-degraw

## 1.2.0

### Features

- Optionally skip module registrations #202 - (Thanks @josh-degraw)
- First NLog integration release #188 (Thanks @josh-degraw)
- Extensible stack trace #184 (Thanks @pengweiqhca)
- MaxRequestSize for ASP.NET and ASP.NET Core #174
- InAppInclude #171
- Overload to AddSentry #163 by (Thanks @f1nzer)
- ASP.NET Core AddSentry has now ConfigureScope: #160

### Bug fixes

- Don't override user #199
- Read the hub to take latest Client: 8f4b5ba

## 1.1.3-beta4

Bug fix: Don't override user  #199

## 1.1.3-beta3

- First NLog integration release #188 (Thanks @josh-degraw)
- Extensible stack trace #184 (Thanks @pengweiqhca)

## 1.1.3-beta2

Feature:

- MaxRequestSize for ASP.NET and ASP.NET Core #174
- InAppInclude #171

Fix: Diagnostic log order: #173 by @scolestock

## 1.1.3-beta

Fixed:

- Read the hub to take latest Client: 8f4b5ba1a3
- Uses Sentry.Protocol 1.0.4 4035e25

Feature

- Overload to `AddSentry` #163 by @F1nZeR
- ASP.NET Core `AddSentry` has now `ConfigureScope`: #160

## 1.1.2

Using [new version of the protocol with fixes and features](https://github.com/getsentry/sentry-dotnet-protocol/releases/tag/1.0.3).

Fixed:

ASP.NET Core integration issue when containers are built on the ServiceCollection after SDK is initialized (#157, #103 )

## 1.1.2-beta

Fixed:

- ASP.NET Core integration issue when containers are built on the ServiceCollection after SDK is initialized (#157, #103 )

## 1.1.1

Fixed:

- Serilog bug that self log would recurse #156

Feature:

- log4net environment via xml configuration #150 (Thanks Sébastien Pierre)

## 1.1.0

Includes all features and bug fixes of previous beta releases:

Features:

- Use log entry to improve grouping #125
- Use .NET Core SDK 2.1.401
- Make AddProcessors extension methods on Options public #115
- Format InternalsVisibleTo to avoid iOS issue: 94e28b3
- Serilog Integration #118, #145
- Capture methods return SentryId #139, #140
- MEL integration keeps properties as tags #146
- Sentry package Includes net461 target #135

Bug fixes:

- Disabled SDK throws on shutdown: #124
- Log4net only init if current hub is disabled #119

Thanks to our growing list of [contributors](https://github.com/getsentry/sentry-dotnet/graphs/contributors).

## 1.0.1-beta5

- Added `net461` target to Serilog package #148

## 1.0.1-beta4

- Serilog Integration #118, #145
- `Capture` methods return `SentryId` #139, #140
- MEL integration keeps properties as tags #146
- Revert reducing Json.NET requirements <https://github.com/getsentry/sentry-dotnet/commit/1aed4a5c76ead2f4d39f1c2979eda02d068bfacd>

Thanks to our growing [list of contributors](https://github.com/getsentry/sentry-dotnet/graphs/contributors).

## 1.0.1-beta3

Lowering Newtonsoft.Json requirements; #138

## 1.0.1-beta2

`Sentry` package Includes `net461` target #135

## 1.0.1-beta

Features:

- Use log entry to improve grouping #125
- Use .NET Core SDK 2.1.401
- Make `AddProcessors` extension methods on Options public  #115
- Format InternalsVisibleTo to avoid iOS issue: 94e28b3

Bug fixes:

- Disabled SDK throws on shutdown: #124
- Log4net only init if current hub is disabled #119

## 1.0.0

### First major release of the new .NET SDK

#### Main features

##### Sentry package

- Automatic Captures global unhandled exceptions (AppDomain)
- Scope management
- Duplicate events automatically dropped
- Events from the same exception automatically dropped
- Web proxy support
- HttpClient/HttpClientHandler configuration callback
- Compress request body
- Event sampling opt-in
- Event flooding protection (429 retry-after and internal bound queue)
- Release automatically set (AssemblyInformationalVersionAttribute, AssemblyVersion or env var)
- DSN discovered via environment variable
- Release (version) reported automatically
- CLS Compliant
- Strong named
- BeforeSend and BeforeBreadcrumb callbacks
- Event and Exception processors
- SourceLink (including PDB in nuget package)
- Device OS info sent
- Device Runtime info sent
- Enable SDK debug mode (opt-in)
- Attach stack trace for captured messages (opt-in)

##### Sentry.Extensions.Logging

- Includes all features from the `Sentry` package.
- BeginScope data added to Sentry scope, sent with events
- LogInformation or higher added as breadcrumb, sent with next events.
- LogError or higher automatically captures an event
- Minimal levels are configurable.

##### Sentry.AspNetCore

- Includes all features from the `Sentry` package.
- Includes all features from the `Sentry.Extensions.Logging` package.
- Easy ASP.NET Core integration, single line: `UseSentry`.
- Captures unhandled exceptions in the middleware pipeline
- Captures exceptions handled by the framework `UseExceptionHandler` and Error page display.
- Any event sent will include relevant application log messages
- RequestId as tag
- URL as tag
- Environment is automatically set (`IHostingEnvironment`)
- Request payload can be captured if opt-in
- Support for EventProcessors registered with DI
- Support for ExceptionProcessors registered with DI
- Captures logs from the request (using Microsoft.Extensions.Logging)
- Supports configuration system (e.g: appsettings.json)
- Server OS info sent
- Server Runtime info sent
- Request headers sent
- Request body compressed

All packages are:

- Strong named
- Tested on Windows, Linux and macOS
- Tested on .NET Core, .NET Framework and Mono

##### Learn more

- [Code samples](https://github.com/getsentry/sentry-dotnet/tree/master/samples)
- [Sentry docs](https://docs.sentry.io/quickstart/?platform=csharp)

Sample event using the log4net integration:
![Sample event in Sentry](https://github.com/getsentry/sentry-dotnet/blob/master/samples/Sentry.Samples.Log4Net/.assets/log4net-sample.gif?raw=true)

Download it directly from GitHub or using NuGet:

|      Integrations                 |        NuGet         |
| ----------------------------- | -------------------: |
|         **Sentry**            |    [![NuGet](https://img.shields.io/nuget/vpre/Sentry.svg)](https://www.nuget.org/packages/Sentry)   |
|     **Sentry.AspNetCore**     |   [![NuGet](https://img.shields.io/nuget/vpre/Sentry.AspNetCore.svg)](https://www.nuget.org/packages/Sentry.AspNetCore)   |
| **Sentry.Extensions.Logging** | [![NuGet](https://img.shields.io/nuget/vpre/Sentry.Extensions.Logging.svg)](https://www.nuget.org/packages/Sentry.Extensions.Logging)   |
| **Sentry.Log4Net** | [![NuGet](https://img.shields.io/nuget/vpre/Sentry.Log4Net.svg)](https://www.nuget.org/packages/Sentry.Log4Net)   |

## 1.0.0-rc2

Features and improvements:

- `SentrySdk.LastEventId` to get scoped id
- `BeforeBreadcrumb` to allow dropping or modifying a breadcrumb
- Event processors on scope #58
- Event processor as `Func<SentryEvent,SentryEvent>`

Bug fixes:

- #97 Sentry environment takes precedence over ASP.NET Core

Download it directly below from GitHub or using NuGet:

|      Integrations                 |        NuGet         |
| ----------------------------- | -------------------: |
|         **Sentry**            |    [![NuGet](https://img.shields.io/nuget/vpre/Sentry.svg)](https://www.nuget.org/packages/Sentry)   |
|     **Sentry.AspNetCore**     |   [![NuGet](https://img.shields.io/nuget/vpre/Sentry.AspNetCore.svg)](https://www.nuget.org/packages/Sentry.AspNetCore)   |
| **Sentry.Extensions.Logging** | [![NuGet](https://img.shields.io/nuget/vpre/Sentry.Extensions.Logging.svg)](https://www.nuget.org/packages/Sentry.Extensions.Logging)   |
| **Sentry.Log4Net** | [![NuGet](https://img.shields.io/nuget/vpre/Sentry.Log4Net.svg)](https://www.nuget.org/packages/Sentry.Log4Net)   |

## 1.0.0-rc

Features and improvements:

- Microsoft.Extensions.Logging (MEL) use framework configuration system #79 (Thanks @pengweiqhca)
- Use IOptions on Logging and ASP.NET Core integrations #81
- Send PII (personal identifier info, opt-in `SendDefaultPii`): #83
- When SDK is disabled SentryMiddleware passes through to next in pipeline: #84
- SDK diagnostic logging (option: `Debug`): #85
- Sending Stack trace for events without exception (like CaptureMessage, opt-in `AttachStackTrace`) #86

Bug fixes:

- MEL: Only call Init if DSN was provided <https://github.com/getsentry/sentry-dotnet/commit/097c6a9c6f4348d87282c92d9267879d90879e2a>
- Correct namespace for `AddSentry` <https://github.com/getsentry/sentry-dotnet/commit/2498ab4081f171dc78e7f74e4f1f781a557c5d4f>

Breaking changes:

The settings for HTTP and Worker have been moved to `SentryOptions`. There's no need to call `option.Http(h => h...)` anymore.
`option.Proxy` was renamed to `option.HttpProxy`.

[New sample](https://github.com/getsentry/sentry-dotnet/tree/master/samples/Sentry.Samples.GenericHost) using [GenericHost](https://docs.microsoft.com/en-us/aspnet/core/fundamentals/host/generic-host?view=aspnetcore-2.1)

Download it directly below from GitHub or using NuGet:

|      Integrations                 |        NuGet         |
| ----------------------------- | -------------------: |
|         **Sentry**            |    [![NuGet](https://img.shields.io/nuget/vpre/Sentry.svg)](https://www.nuget.org/packages/Sentry)   |
|     **Sentry.AspNetCore**     |   [![NuGet](https://img.shields.io/nuget/vpre/Sentry.AspNetCore.svg)](https://www.nuget.org/packages/Sentry.AspNetCore)   |
| **Sentry.Extensions.Logging** | [![NuGet](https://img.shields.io/nuget/vpre/Sentry.Extensions.Logging.svg)](https://www.nuget.org/packages/Sentry.Extensions.Logging)   |
| **Sentry.Log4Net** | [![NuGet](https://img.shields.io/nuget/vpre/Sentry.Log4Net.svg)](https://www.nuget.org/packages/Sentry.Log4Net)   |

## 0.0.1-preview5

Features:

- Support buffered gzip request #73
- Reduced dependencies from the ASP.NET Core integraiton
- InAppExclude configurable #75
- Duplicate event detects inner exceptions #76
- HttpClientHandler configuration callback #72
- Event sampling opt-in
- ASP.NET Core sends server name

Bug fixes:

- On-prem without chuncked support for gzip #71
- Exception.Data key is not string #77

**[Watch on youtube](https://www.youtube.com/watch?v=xK6a1goK_w0) how to use the ASP.NET Core integration**

Download it directly below from GitHub or using NuGet:

|      Integrations                 |        NuGet         |
| ----------------------------- | -------------------: |
|         **Sentry**            |    [![NuGet](https://img.shields.io/nuget/vpre/Sentry.svg)](https://www.nuget.org/packages/Sentry)   |
|     **Sentry.AspNetCore**     |   [![NuGet](https://img.shields.io/nuget/vpre/Sentry.AspNetCore.svg)](https://www.nuget.org/packages/Sentry.AspNetCore)   |
| **Sentry.Extensions.Logging** | [![NuGet](https://img.shields.io/nuget/vpre/Sentry.Extensions.Logging.svg)](https://www.nuget.org/packages/Sentry.Extensions.Logging)   |
| **Sentry.Log4Net** | [![NuGet](https://img.shields.io/nuget/vpre/Sentry.Log4Net.svg)](https://www.nuget.org/packages/Sentry.Log4Net)   |

## 0.0.1-preview4

Features:

- Using [Sentry Protocol](https://github.com/getsentry/sentry-dotnet-protocol) as a dependency
- Environment can be set via `SentryOptions` #49
- Compress request body (configurable: Fastest, Optimal, Off) #63
- log4net integration
- SDK honors Sentry's 429 HTTP Status with Retry After header #61

Bug fixes:

- `Init` pushes the first scope #55, #54
- `Exception.Data` copied to `SentryEvent.Data` while storing the index of originating error.
- Demangling code ensures Function name available #64
- ASP.NET Core integration throws when Serilog added #65, #68, #67

Improvements to [the docs](https://getsentry.github.io/sentry-dotnet) like:

- Release discovery
- `ConfigureScope` clarifications
- Documenting samples

### [Watch on youtube](https://www.youtube.com/watch?v=xK6a1goK_w0) how to use the ASP.NET Core integration

Download it directly from GitHub or using NuGet:

|      Integrations                 |        NuGet         |
| ----------------------------- | -------------------: |
|         **Sentry**            |    [![NuGet](https://img.shields.io/nuget/vpre/Sentry.svg)](https://www.nuget.org/packages/Sentry)   |
|     **Sentry.AspNetCore**     |   [![NuGet](https://img.shields.io/nuget/vpre/Sentry.AspNetCore.svg)](https://www.nuget.org/packages/Sentry.AspNetCore)   |
| **Sentry.Extensions.Logging** | [![NuGet](https://img.shields.io/nuget/vpre/Sentry.Extensions.Logging.svg)](https://www.nuget.org/packages/Sentry.Extensions.Logging)   |
| **Sentry.Log4Net** | [![NuGet](https://img.shields.io/nuget/vpre/Sentry.Log4Net.svg)](https://www.nuget.org/packages/Sentry.Log4Net)   |

## 0.0.1-preview3

This third preview includes bug fixes and more features. Test coverage increased to 96%

Features and improvements:

- Filter duplicate events/exceptions #43
- EventProcessors can be added (sample [1](https://github.com/getsentry/sentry-dotnet/blob/dbb5a3af054d0ca6f801de37fb7db3632ca2c65a/samples/Sentry.Samples.Console.Customized/Program.cs#L151), [2](https://github.com/getsentry/sentry-dotnet/blob/dbb5a3af054d0ca6f801de37fb7db3632ca2c65a/samples/Sentry.Samples.Console.Customized/Program.cs#L41))
- ExceptionProcessors can be added #36 (sample [1](https://github.com/getsentry/sentry-dotnet/blob/dbb5a3af054d0ca6f801de37fb7db3632ca2c65a/samples/Sentry.Samples.Console.Customized/Program.cs#L172), [2](https://github.com/getsentry/sentry-dotnet/blob/dbb5a3af054d0ca6f801de37fb7db3632ca2c65a/samples/Sentry.Samples.Console.Customized/Program.cs#L42))
- Release is automatically discovered/reported #35
- Contexts is a dictionary - allows custom data #37
- ASP.NET integration reports context as server: server-os, server-runtime #37
- Assemblies strong named #41
- Scope exposes IReadOnly members instead of Immutables
- Released a [documentation site](https://getsentry.github.io/sentry-dotnet/)

Bug fixes:

- Strong name
- Logger provider gets disposed/flushes events

[Watch on youtube](https://www.youtube.com/watch?v=xK6a1goK_w0) how to use the ASP.NET Core integration.

Download it directly from GitHub or using NuGet:

|      Integrations                 |        NuGet         |
| ----------------------------- | -------------------: |
|         **Sentry**            |    [![NuGet](https://img.shields.io/nuget/vpre/Sentry.svg)](https://www.nuget.org/packages/Sentry)   |
|     **Sentry.AspNetCore**     |   [![NuGet](https://img.shields.io/nuget/vpre/Sentry.AspNetCore.svg)](https://www.nuget.org/packages/Sentry.AspNetCore)   |
| **Sentry.Extensions.Logging** | [![NuGet](https://img.shields.io/nuget/vpre/Sentry.Extensions.Logging.svg)](https://www.nuget.org/packages/Sentry.Extensions.Logging)   |

## 0.0.1-preview2

This second release includes bug fixes and more features. Test coverage increased to 93%

Features and improvements:

- Added `CaptureMessage`
- `BeforeSend` callback errors are sent as breadcrumbs
- `ASP.NET Core` integration doesn't add tags added by `Microsoft.Extensions.Logging`
- SDK name is reported depending on the package added
- Integrations API allows user-defined SDK integration
- Unhandled exception handler can be configured via integrations
- Filter kestrel log eventid 13 (application error) when already captured by the middleware

Bugs fixed:

- Fixed #28
- HTTP Proxy set to HTTP message handler

Download it directly from GitHub or using NuGet:

|      Integrations                 |        NuGet         |
| ----------------------------- | -------------------: |
|         **Sentry**            |    [![NuGet](https://img.shields.io/nuget/vpre/Sentry.svg)](https://www.nuget.org/packages/Sentry)   |
|     **Sentry.AspNetCore**     |   [![NuGet](https://img.shields.io/nuget/vpre/Sentry.AspNetCore.svg)](https://www.nuget.org/packages/Sentry.AspNetCore)   |
| **Sentry.Extensions.Logging** | [![NuGet](https://img.shields.io/nuget/vpre/Sentry.Extensions.Logging.svg)](https://www.nuget.org/packages/Sentry.Extensions.Logging)   |

## 0.0.1-preview1

Our first preview of the SDK:

Main features:

- Easy ASP.NET Core integration, single line: `UseSentry`.
- Captures unhandled exceptions in the middleware pipeline
- Captures exceptions handled by the framework `UseExceptionHandler` and Error page display.
- Captures process-wide unhandled exceptions (AppDomain)
- Captures logger.Error or logger.Critical
- When an event is sent, data from the current request augments the event.
- Sends information about the server running the app (OS, Runtime, etc)
- Informational logs written by the app or framework augment events sent to Sentry
- Optional include of the request body
- HTTP Proxy configuration

Also available via NuGet:

[Sentry](https://www.nuget.org/packages/Sentry/0.0.1-preview1)
[Sentry.AspNetCore](https://www.nuget.org/packages/Sentry.AspNetCore/0.0.1-preview1)
[Sentry.Extensions.Logging](https://www.nuget.org/packages/Sentry.Extensions.Logging/0.0.1-preview1)<|MERGE_RESOLUTION|>--- conflicted
+++ resolved
@@ -2,13 +2,12 @@
 
 ## Unreleased
 
-<<<<<<< HEAD
 ### Features
 
 - ASP.NET Core: Blocking call detection. An event with the stack trace of the blocking call will be captured as event. ([#2709](https://github.com/getsentry/sentry-dotnet/pull/2709))
     - NOTE: Verify this in test/staging before prod! This could result in several events if you have many blocking calls in a high throughput endpoint.
     - Opt-in via `options.CaptureBlockingCalls = true`
-=======
+
 ### Dependencies
 
 - Bump Java SDK from v7.3.0 to v7.4.0 ([#3164](https://github.com/getsentry/sentry-dotnet/pull/3164))
@@ -16,7 +15,6 @@
   - [diff](https://github.com/getsentry/sentry-java/compare/7.3.0...7.4.0)
 
 ## 4.1.2
->>>>>>> ac2dbcb4
 
 ### Fixes
 

--- conflicted
+++ resolved
@@ -7,12 +7,8 @@
 /// A frame of a stacktrace.
 /// </summary>
 /// <see href="https://develop.sentry.dev/sdk/event-payloads/stacktrace/"/>
-<<<<<<< HEAD
 [DebuggerDisplay("{Function}")]
-public sealed class SentryStackFrame : IJsonSerializable
-=======
 public sealed class SentryStackFrame : ISentryJsonSerializable
->>>>>>> aaf69bb0
 {
     internal List<string>? InternalPreContext { get; private set; }
 
